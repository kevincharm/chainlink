package migrations

import (
	"regexp"

	"github.com/jinzhu/gorm"
	"github.com/pkg/errors"
	"github.com/smartcontractkit/chainlink/core/store/migrations/migration0"
	"github.com/smartcontractkit/chainlink/core/store/migrations/migration1559081901"
	"github.com/smartcontractkit/chainlink/core/store/migrations/migration1559767166"
	"github.com/smartcontractkit/chainlink/core/store/migrations/migration1560433987"
	"github.com/smartcontractkit/chainlink/core/store/migrations/migration1560791143"
	"github.com/smartcontractkit/chainlink/core/store/migrations/migration1560881846"
	"github.com/smartcontractkit/chainlink/core/store/migrations/migration1560881855"
	"github.com/smartcontractkit/chainlink/core/store/migrations/migration1560886530"
	"github.com/smartcontractkit/chainlink/core/store/migrations/migration1560924400"
	"github.com/smartcontractkit/chainlink/core/store/migrations/migration1564007745"
	"github.com/smartcontractkit/chainlink/core/store/migrations/migration1565139192"
	"github.com/smartcontractkit/chainlink/core/store/migrations/migration1565210496"
	"github.com/smartcontractkit/chainlink/core/store/migrations/migration1565291711"
	"github.com/smartcontractkit/chainlink/core/store/migrations/migration1565877314"
	"github.com/smartcontractkit/chainlink/core/store/migrations/migration1566498796"
	"github.com/smartcontractkit/chainlink/core/store/migrations/migration1566915476"
	"github.com/smartcontractkit/chainlink/core/store/migrations/migration1567029116"
	"github.com/smartcontractkit/chainlink/core/store/migrations/migration1568280052"
	"github.com/smartcontractkit/chainlink/core/store/migrations/migration1568833756"
	gormigrate "gopkg.in/gormigrate.v1"
)

// Migrate iterates through available migrations, running and tracking
// migrations that have not been run.
func Migrate(db *gorm.DB) error {
	options := *gormigrate.DefaultOptions
	options.UseTransaction = true

	migrations := []*gormigrate.Migration{
		{
			ID:      "0",
			Migrate: migration0.Migrate,
		},
		{
			ID:      "1559081901",
			Migrate: migration1559081901.Migrate,
		},
		{
			ID:      "1559767166",
			Migrate: migration1559767166.Migrate,
		},
		{
			ID:      "1560433987",
			Migrate: migration1560433987.Migrate,
		},
		{
			ID:      "1560791143",
			Migrate: migration1560791143.Migrate,
		},
		{
			ID:      "1560881846",
			Migrate: migration1560881846.Migrate,
		},
		{
			ID:      "1560886530",
			Migrate: migration1560886530.Migrate,
		},
		{
			ID:      "1560924400",
			Migrate: migration1560924400.Migrate,
		},
		{
			ID:      "1560881855",
			Migrate: migration1560881855.Migrate,
		},
		{
			ID:      "1565139192",
			Migrate: migration1565139192.Migrate,
		},
		{
			ID:      "1564007745",
			Migrate: migration1564007745.Migrate,
		},
		{
			ID:      "1565210496",
			Migrate: migration1565210496.Migrate,
		},
		{
			ID:      "1566498796",
			Migrate: migration1566498796.Migrate,
		},
		{
			ID:      "1565877314",
			Migrate: migration1565877314.Migrate,
		},
		{
			ID:      "1566915476",
			Migrate: migration1566915476.Migrate,
		},
		{
			ID:      "1567029116",
			Migrate: migration1567029116.Migrate,
		},
		{
			ID:      "1568280052",
			Migrate: migration1568280052.Migrate,
		},
		{
<<<<<<< HEAD
			ID:      "1565291711",
			Migrate: migration1565291711.Migrate,
=======
			ID:      "1568833756",
			Migrate: migration1568833756.Migrate,
>>>>>>> c49c9f49
		},
	}

	m := gormigrate.New(db, &options, migrations)

	var count int
	err := db.Table(options.TableName).Count(&count).Error
	if err != nil && !noSuchTableRegex.MatchString(err.Error()) {
		return errors.Wrap(err, "error determining migration count")
	}

	if count > len(migrations) {
		return errors.New("database is newer than current chainlink version")
	}

	err = m.Migrate()
	if err != nil {
		return errors.Wrap(err, "error running migrations")
	}
	return nil
}

var (
	noSuchTableRegex = regexp.MustCompile(`^(no such table|pq: relation ".*?" does not exist)`)
)<|MERGE_RESOLUTION|>--- conflicted
+++ resolved
@@ -103,13 +103,12 @@
 			Migrate: migration1568280052.Migrate,
 		},
 		{
-<<<<<<< HEAD
 			ID:      "1565291711",
 			Migrate: migration1565291711.Migrate,
-=======
+		},
+		{
 			ID:      "1568833756",
 			Migrate: migration1568833756.Migrate,
->>>>>>> c49c9f49
 		},
 	}
 
