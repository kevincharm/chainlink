package orm_test

import (
	"fmt"
	"io"
	"math/big"
	"os"
	"path/filepath"
	"testing"
	"time"

	"github.com/smartcontractkit/chainlink/core/adapters"
	"github.com/smartcontractkit/chainlink/core/assets"
	"github.com/smartcontractkit/chainlink/core/auth"
	"github.com/smartcontractkit/chainlink/core/internal/cltest"
	"github.com/smartcontractkit/chainlink/core/internal/mocks"
	"github.com/smartcontractkit/chainlink/core/services"
	"github.com/smartcontractkit/chainlink/core/services/synchronization"
	"github.com/smartcontractkit/chainlink/core/store/models"
	"github.com/smartcontractkit/chainlink/core/store/orm"
	"github.com/smartcontractkit/chainlink/core/utils"

	"github.com/ethereum/go-ethereum/common"
	"github.com/stretchr/testify/assert"
	"github.com/stretchr/testify/require"
	"gopkg.in/guregu/null.v4"
	"gorm.io/gorm"
)

func TestORM_AllNotFound(t *testing.T) {
	t.Parallel()
	store, cleanup := cltest.NewStore(t)
	defer cleanup()

	jobs := cltest.AllJobs(t, store)
	assert.Equal(t, 0, len(jobs), "Queried array should be empty")
}

func TestORM_CreateJob(t *testing.T) {
	t.Parallel()
	store, cleanup := cltest.NewStore(t)
	defer cleanup()

	j1 := cltest.NewJobWithSchedule("* * * * *")
	store.CreateJob(&j1)

	j2, err := store.FindJobSpec(j1.ID)
	require.NoError(t, err)
	require.Len(t, j2.Initiators, 1)
	j1.Initiators[0].CreatedAt = j2.Initiators[0].CreatedAt
	j1.Initiators[0].UpdatedAt = j2.Initiators[0].UpdatedAt
	assert.Equal(t, j1.ID, j2.ID)
	assert.Equal(t, j1.Initiators[0], j2.Initiators[0])
	assert.Equal(t, j2.ID, j2.Initiators[0].JobSpecID)
}

func TestORM_Unscoped(t *testing.T) {
	t.Parallel()
	store, cleanup := cltest.NewStore(t)
	defer cleanup()

	orm := store.ORM
	job := cltest.NewJob()
	err := orm.RawDB(func(db *gorm.DB) error {
		require.NoError(t, orm.CreateJob(&job))
		require.NoError(t, db.Delete(&job).Error)
		require.Error(t, db.First(&job).Error)
		err := store.ORM.Unscoped().RawDB(func(db *gorm.DB) error {
			require.NoError(t, db.First(&job).Error)
			return nil
		})
		require.NoError(t, err)
		return nil
	})
	require.NoError(t, err)
}

func TestORM_ShowJobWithMultipleTasks(t *testing.T) {
	t.Parallel()
	store, cleanup := cltest.NewStore(t)
	defer cleanup()

	job := cltest.NewJob()
	job.Tasks = []models.TaskSpec{
		models.TaskSpec{Type: models.MustNewTaskType("task1")},
		models.TaskSpec{Type: models.MustNewTaskType("task2")},
		models.TaskSpec{Type: models.MustNewTaskType("task3")},
		models.TaskSpec{Type: models.MustNewTaskType("task4")},
	}
	assert.NoError(t, store.CreateJob(&job))

	orm := store.ORM
	retrievedJob, err := orm.FindJobSpec(job.ID)
	assert.NoError(t, err)
	assert.Equal(t, string(retrievedJob.Tasks[0].Type), "task1")
	assert.Equal(t, string(retrievedJob.Tasks[1].Type), "task2")
	assert.Equal(t, string(retrievedJob.Tasks[2].Type), "task3")
	assert.Equal(t, string(retrievedJob.Tasks[3].Type), "task4")
}

func TestORM_CreateExternalInitiator(t *testing.T) {
	store, cleanup := cltest.NewStore(t)
	defer cleanup()

	token := auth.NewToken()
	req := models.ExternalInitiatorRequest{
		Name: "externalinitiator",
	}
	exi, err := models.NewExternalInitiator(token, &req)
	require.NoError(t, err)
	require.NoError(t, store.CreateExternalInitiator(exi))

	exi2, err := models.NewExternalInitiator(token, &req)
	require.NoError(t, err)
	require.Equal(t, `pq: duplicate key value violates unique constraint "external_initiators_name_key"`, store.CreateExternalInitiator(exi2).Error())
}

func TestORM_DeleteExternalInitiator(t *testing.T) {
	store, cleanup := cltest.NewStore(t)
	defer cleanup()

	token := auth.NewToken()
	req := models.ExternalInitiatorRequest{
		Name: "externalinitiator",
	}
	exi, err := models.NewExternalInitiator(token, &req)
	require.NoError(t, err)
	require.NoError(t, store.CreateExternalInitiator(exi))

	_, err = store.FindExternalInitiator(token)
	require.NoError(t, err)

	err = store.DeleteExternalInitiator(exi.Name)
	require.NoError(t, err)

	_, err = store.FindExternalInitiator(token)
	require.Error(t, err)

	require.NoError(t, store.CreateExternalInitiator(exi))
}

func TestORM_ArchiveJob(t *testing.T) {
	t.Parallel()
	store, cleanup := cltest.NewStore(t)
	defer cleanup()

	job := cltest.NewJobWithSchedule("* * * * *")
	require.NoError(t, store.CreateJob(&job))

	run := cltest.NewJobRun(job)
	require.NoError(t, store.CreateJobRun(&run))

	require.NoError(t, store.ArchiveJob(job.ID))

	require.Error(t, utils.JustError(store.FindJobSpec(job.ID)))
	require.Error(t, utils.JustError(store.FindJobRun(run.ID)))

	store.ORM.DB = store.DB.Unscoped().Session(&gorm.Session{})
	require.NoError(t, utils.JustError(store.FindJobSpec(job.ID)))
	require.NoError(t, utils.JustError(store.FindJobRun(run.ID)))
}

func TestORM_CreateJobRun_CreatesRunRequest(t *testing.T) {
	t.Parallel()
	store, cleanup := cltest.NewStore(t)
	defer cleanup()

	job := cltest.NewJobWithWebInitiator()
	require.NoError(t, store.CreateJob(&job))

	rr := models.NewRunRequest(models.JSON{})
	currentHeight := big.NewInt(0)
	run, _ := services.NewRun(&job, &job.Initiators[0], currentHeight, rr, store.Config, store.ORM, time.Now())
	require.NoError(t, store.CreateJobRun(run))

	requestCount, err := store.ORM.CountOf(&models.RunRequest{})
	assert.NoError(t, err)
	assert.Equal(t, 1, requestCount)
}

func TestORM_SaveJobRun_OnConstraintViolationOtherThanOptimisticLockFailureReturnsError(t *testing.T) {
	t.Parallel()
	store, cleanup := cltest.NewStore(t)
	defer cleanup()

	job := cltest.NewJobWithWebInitiator()
	require.NoError(t, store.CreateJob(&job))
	jr := cltest.CreateJobRunWithStatus(t, store, job, models.RunStatusUnstarted)

	jr.InitiatorID = 0
	jr.Initiator = models.Initiator{}
	err := store.SaveJobRun(&jr)
	assert.EqualError(t, err, "pq: insert or update on table \"job_runs\" violates foreign key constraint \"fk_job_runs_initiator_id\"")
}

func TestORM_SaveJobRun_ArchivedDoesNotRevertDeletedAt(t *testing.T) {
	t.Parallel()
	store, cleanup := cltest.NewStore(t)
	defer cleanup()

	job := cltest.NewJobWithWebInitiator()
	require.NoError(t, store.CreateJob(&job))

	jr := cltest.CreateJobRunWithStatus(t, store, job, models.RunStatusUnstarted)

	require.NoError(t, store.ArchiveJob(job.ID))

	jr.SetStatus(models.RunStatusInProgress)
	require.NoError(t, store.SaveJobRun(&jr))

	require.Error(t, utils.JustError(store.FindJobRun(jr.ID)))
	require.NoError(t, utils.JustError(store.Unscoped().FindJobRun(jr.ID)))
}

func TestORM_SaveJobRun_Cancelled(t *testing.T) {
	t.Parallel()
	store, cleanup := cltest.NewStore(t)
	defer cleanup()
	store.ORM.SetLogging(true)

	job := cltest.NewJobWithWebInitiator()
	require.NoError(t, store.CreateJob(&job))

	jr := cltest.NewJobRun(job)
	require.NoError(t, store.CreateJobRun(&jr))

	jr.SetStatus(models.RunStatusInProgress)
	require.NoError(t, store.SaveJobRun(&jr))

	// Save the updated at before saving with cancelled
	updatedAt := jr.UpdatedAt

	jr.SetStatus(models.RunStatusCancelled)
	require.NoError(t, store.SaveJobRun(&jr))

	// Restore the previous updated at to simulate a conflict
	jr.UpdatedAt = updatedAt
	jr.SetStatus(models.RunStatusInProgress)
	assert.Equal(t, orm.ErrOptimisticUpdateConflict, store.SaveJobRun(&jr))
}

func TestORM_JobRunsFor(t *testing.T) {
	t.Parallel()

	store, cleanup := cltest.NewStore(t)
	defer cleanup()

	job := cltest.NewJobWithWebInitiator()
	require.NoError(t, store.CreateJob(&job))
	jr1 := cltest.NewJobRun(job)
	jr1.CreatedAt = time.Now().AddDate(0, 0, -1)
	require.NoError(t, store.CreateJobRun(&jr1))
	jr2 := cltest.NewJobRun(job)
	jr2.CreatedAt = time.Now().AddDate(0, 0, 1)
	require.NoError(t, store.CreateJobRun(&jr2))
	jr3 := cltest.NewJobRun(job)
	jr3.CreatedAt = time.Now().AddDate(0, 0, -9)
	require.NoError(t, store.CreateJobRun(&jr3))

	runs, err := store.JobRunsFor(job.ID)
	assert.NoError(t, err)
	actual := []*models.ID{runs[0].ID, runs[1].ID, runs[2].ID}
	assert.Equal(t, []*models.ID{jr2.ID, jr1.ID, jr3.ID}, actual)

	limRuns, limErr := store.JobRunsFor(job.ID, 2)
	assert.NoError(t, limErr)
	limActual := []*models.ID{limRuns[0].ID, limRuns[1].ID}
	assert.Equal(t, []*models.ID{jr2.ID, jr1.ID}, limActual)

	_, limZeroErr := store.JobRunsFor(job.ID, 0)
	assert.NoError(t, limZeroErr)
	limZeroActual := []*models.ID{}
	assert.Equal(t, []*models.ID{}, limZeroActual)
}

func TestORM_LinkEarnedFor(t *testing.T) {
	t.Parallel()

	store, cleanup := cltest.NewStore(t)
	defer cleanup()

	job := cltest.NewJobWithWebInitiator()
	require.NoError(t, store.CreateJob(&job))

	jr1 := cltest.NewJobRun(job)
	jr1.TaskRuns[0].Status = models.RunStatusCompleted
	jr1.SetStatus(models.RunStatusCompleted)
	jr1.Payment = assets.NewLink(2)
	require.NoError(t, store.CreateJobRun(&jr1))

	jr2 := cltest.NewJobRun(job)
	jr2.TaskRuns[0].Status = models.RunStatusCompleted
	jr2.SetStatus(models.RunStatusCompleted)
	jr2.Payment = assets.NewLink(3)
	require.NoError(t, store.CreateJobRun(&jr2))

	jr3 := cltest.NewJobRun(job)
	jr3.TaskRuns[0].Status = models.RunStatusCompleted
	jr3.SetStatus(models.RunStatusCompleted)
	jr3.Payment = assets.NewLink(5)
	jr3.FinishedAt = null.TimeFrom(time.Now())
	require.NoError(t, store.CreateJobRun(&jr3))

	jr4 := cltest.NewJobRun(job)
	jr4.TaskRuns[0].Status = models.RunStatusCompleted
	jr4.SetStatus(models.RunStatusCompleted)
	jr4.Payment = assets.NewLink(5)
	jr4.FinishedAt = null.Time{}
	require.NoError(t, store.CreateJobRun(&jr4))

	jr5 := cltest.NewJobRun(job)
	jr5.SetStatus(models.RunStatusCancelled)
	jr5.Payment = assets.NewLink(5)
	require.NoError(t, store.CreateJobRun(&jr5))

	totalEarned, err := store.LinkEarnedFor(&job)
	require.NoError(t, err)
	assert.Equal(t, assets.NewLink(10), totalEarned)
}

func TestORM_JobRunsSortedFor(t *testing.T) {
	t.Parallel()

	store, cleanup := cltest.NewStore(t)
	defer cleanup()

	includedJob := cltest.NewJobWithWebInitiator()
	require.NoError(t, store.CreateJob(&includedJob))

	excludedJob := cltest.NewJobWithWebInitiator()
	require.NoError(t, store.CreateJob(&excludedJob))

	jr1 := cltest.NewJobRun(includedJob)
	jr1.CreatedAt = time.Now().AddDate(0, 0, -1)
	require.NoError(t, store.CreateJobRun(&jr1))
	jr2 := cltest.NewJobRun(includedJob)
	jr2.CreatedAt = time.Now().AddDate(0, 0, 1)
	require.NoError(t, store.CreateJobRun(&jr2))

	excludedJobRun := cltest.NewJobRun(excludedJob)
	excludedJobRun.CreatedAt = time.Now().AddDate(0, 0, -9)
	require.NoError(t, store.CreateJobRun(&excludedJobRun))

	runs, count, err := store.JobRunsSortedFor(includedJob.ID, orm.Descending, 0, 100)
	assert.NoError(t, err)
	require.Equal(t, 2, count)
	actual := []*models.ID{runs[0].ID, runs[1].ID} // doesn't include excludedJobRun
	assert.Equal(t, []*models.ID{jr2.ID, jr1.ID}, actual)
}

func TestORM_UnscopedJobRunsWithStatus_Happy(t *testing.T) {
	t.Parallel()
	store, cleanup := cltest.NewStore(t)
	defer cleanup()

	j := cltest.NewJobWithWebInitiator()
	assert.NoError(t, store.CreateJob(&j))
	npr := cltest.NewJobRun(j)
	require.NoError(t, store.CreateJobRun(&npr))

	statuses := []models.RunStatus{
		models.RunStatusPendingBridge,
		models.RunStatusPendingIncomingConfirmations,
		models.RunStatusPendingOutgoingConfirmations,
		models.RunStatusCompleted}

	var seedIds []*models.ID
	for _, status := range statuses {
		run := cltest.NewJobRun(j)
		run.SetStatus(status)
		require.NoError(t, store.CreateJobRun(&run))
		seedIds = append(seedIds, run.ID)
	}

	tests := []struct {
		name     string
		statuses []models.RunStatus
		expected []*models.ID
	}{
		{
			"single status",
			[]models.RunStatus{models.RunStatusPendingBridge},
			[]*models.ID{seedIds[0]},
		},
		{
			"multiple status'",
			[]models.RunStatus{models.RunStatusPendingBridge, models.RunStatusPendingIncomingConfirmations, models.RunStatusPendingOutgoingConfirmations},
			[]*models.ID{seedIds[0], seedIds[1], seedIds[2]},
		},
	}

	for _, tt := range tests {
		test := tt
		t.Run(test.name, func(t *testing.T) {
			pending := cltest.MustAllJobsWithStatus(t, store, test.statuses...)

			pendingIDs := []*models.ID{}
			for _, jr := range pending {
				pendingIDs = append(pendingIDs, jr.ID)
			}
			assert.ElementsMatch(t, pendingIDs, test.expected)
		})
	}
}

func TestORM_UnscopedJobRunsWithStatus_Deleted(t *testing.T) {
	t.Parallel()
	store, cleanup := cltest.NewStore(t)
	defer cleanup()

	j := cltest.NewJobWithWebInitiator()
	assert.NoError(t, store.CreateJob(&j))
	npr := cltest.NewJobRun(j)
	require.NoError(t, store.CreateJobRun(&npr))

	statuses := []models.RunStatus{
		models.RunStatusPendingBridge,
		models.RunStatusPendingOutgoingConfirmations,
		models.RunStatusPendingIncomingConfirmations,
		models.RunStatusPendingConnection,
		models.RunStatusCompleted}

	var seedIds []*models.ID
	for _, status := range statuses {
		run := cltest.NewJobRun(j)
		run.SetStatus(status)
		require.NoError(t, store.CreateJobRun(&run))
		seedIds = append(seedIds, run.ID)
	}

	require.NoError(t, store.ArchiveJob(j.ID))

	tests := []struct {
		name     string
		statuses []models.RunStatus
		expected []*models.ID
	}{
		{
			"single status",
			[]models.RunStatus{models.RunStatusPendingBridge},
			[]*models.ID{seedIds[0]},
		},
		{
			"multiple status'",
			[]models.RunStatus{
				models.RunStatusPendingBridge,
				models.RunStatusPendingOutgoingConfirmations,
				models.RunStatusPendingIncomingConfirmations,
				models.RunStatusPendingConnection},
			[]*models.ID{seedIds[0], seedIds[1], seedIds[2], seedIds[3]},
		},
	}

	for _, tt := range tests {
		test := tt
		t.Run(test.name, func(t *testing.T) {
			pending := cltest.MustAllJobsWithStatus(t, store, test.statuses...)

			pendingIDs := []*models.ID{}
			for _, jr := range pending {
				pendingIDs = append(pendingIDs, jr.ID)
			}
			assert.ElementsMatch(t, pendingIDs, test.expected)
		})
	}
}

func TestORM_UnscopedJobRunsWithStatus_OrdersByCreatedAt(t *testing.T) {
	t.Parallel()
	store, cleanup := cltest.NewStore(t)
	defer cleanup()

	j := cltest.NewJobWithWebInitiator()
	assert.NoError(t, store.CreateJob(&j))

	newPending := cltest.NewJobRun(j)
	newPending.SetStatus(models.RunStatusPendingSleep)
	newPending.CreatedAt = time.Now().Add(10 * time.Second)
	require.NoError(t, store.CreateJobRun(&newPending))

	oldPending := cltest.NewJobRun(j)
	oldPending.SetStatus(models.RunStatusPendingSleep)
	oldPending.CreatedAt = time.Now()
	require.NoError(t, store.CreateJobRun(&oldPending))

	runs := cltest.MustAllJobsWithStatus(t, store, models.RunStatusInProgress, models.RunStatusPendingSleep)
	require.Len(t, runs, 2)
	assert.Equal(t, runs[0].ID, oldPending.ID)
	assert.Equal(t, runs[1].ID, newPending.ID)
}

func TestORM_AnyJobWithType(t *testing.T) {
	t.Parallel()

	store, cleanup := cltest.NewStore(t)
	defer cleanup()

	js := cltest.NewJobWithWebInitiator()
	js.Tasks = []models.TaskSpec{models.TaskSpec{Type: models.MustNewTaskType("bridgetestname")}}
	assert.NoError(t, store.CreateJob(&js))
	found, err := store.AnyJobWithType("bridgetestname")
	assert.NoError(t, err)
	assert.Equal(t, found, true)
	found, err = store.AnyJobWithType("somethingelse")
	assert.NoError(t, err)
	assert.Equal(t, found, false)

}

func TestORM_JobRunsCountFor(t *testing.T) {
	t.Parallel()

	store, cleanup := cltest.NewStore(t)
	defer cleanup()
	job := cltest.NewJobWithWebInitiator()
	require.NoError(t, store.CreateJob(&job))
	job2 := cltest.NewJobWithWebInitiator()
	require.NoError(t, store.CreateJob(&job2))

	assert.NotEqual(t, job.ID, job2.ID)

	completedRun := cltest.NewJobRun(job)
	run2 := cltest.NewJobRun(job)
	run3 := cltest.NewJobRun(job2)

	assert.NoError(t, store.CreateJobRun(&completedRun))
	assert.NoError(t, store.CreateJobRun(&run2))
	assert.NoError(t, store.CreateJobRun(&run3))

	count, err := store.JobRunsCountFor(job.ID)
	assert.NoError(t, err)
	assert.Equal(t, 2, count)

	count, err = store.JobRunsCountFor(job2.ID)
	assert.NoError(t, err)
	assert.Equal(t, 1, count)
}

func TestORM_FindBridge(t *testing.T) {
	t.Parallel()

	store, cleanup := cltest.NewStore(t)
	defer cleanup()

	bt := models.BridgeType{}
	bt.Name = models.MustNewTaskType("solargridreporting")
	bt.URL = cltest.WebURL(t, "https://denergy.eth")
	assert.NoError(t, store.CreateBridgeType(&bt))

	cases := []struct {
		description string
		name        models.TaskType
		want        models.BridgeType
		errored     bool
	}{
		{"actual external adapter", bt.Name, bt, false},
		{"core adapter", "ethtx", models.BridgeType{}, true},
		{"non-existent adapter", "nonExistent", models.BridgeType{}, true},
	}

	for _, test := range cases {
		t.Run(test.description, func(t *testing.T) {
			tt, err := store.FindBridge(test.name)
			tt.CreatedAt = test.want.CreatedAt
			tt.UpdatedAt = test.want.UpdatedAt
			assert.Equal(t, test.want, tt)
			assert.Equal(t, test.errored, err != nil)
		})
	}
}

func TestORM_FindBridgesByNames(t *testing.T) {
	t.Parallel()

	store, cleanup := cltest.NewStore(t)
	defer cleanup()

	bt1 := models.BridgeType{}
	bt1.Name = models.MustNewTaskType("bridge1")
	bt1.URL = cltest.WebURL(t, "http://bridge1.com")
	require.NoError(t, store.CreateBridgeType(&bt1))

	bt2 := models.BridgeType{}
	bt2.Name = models.MustNewTaskType("bridge2")
	bt2.URL = cltest.WebURL(t, "http://bridge2.com")
	require.NoError(t, store.CreateBridgeType(&bt2))

	cases := []struct {
		description string
		arguments   []string
		expectation []models.BridgeType
		errored     bool
	}{
		{"finds one bridge", []string{"bridge1"}, []models.BridgeType{bt1}, false},
		{"finds multiple bridges", []string{"bridge1", "bridge2"}, []models.BridgeType{bt1, bt2}, false},
		{"errors on duplicates", []string{"bridge1", "bridge1"}, nil, true},
		{"errors on non-existent bridge names", []string{"bridge1", "doesnotexist"}, nil, true},
	}

	for _, test := range cases {
		t.Run(test.description, func(t *testing.T) {
			bridges, err := store.FindBridgesByNames(test.arguments)
			assert.Equal(t, test.errored, err != nil)
			if test.expectation != nil {
				require.Len(t, bridges, len(test.expectation))
				for i, bridge := range test.expectation {
					bridges[i].CreatedAt = bridge.CreatedAt
					bridges[i].UpdatedAt = bridge.UpdatedAt
					assert.Equal(t, bridge, bridges[i])
				}
			}
		})
	}
}

func TestORM_PendingBridgeType_alreadyCompleted(t *testing.T) {
	t.Parallel()

	store, cleanup := cltest.NewStore(t)
	defer cleanup()

	_, bt := cltest.NewBridgeType(t)
	require.NoError(t, store.CreateBridgeType(bt))

	job := cltest.NewJobWithWebInitiator()
	require.NoError(t, store.CreateJob(&job))

	run := cltest.NewJobRun(job)
	require.NoError(t, store.CreateJobRun(&run))

	pusher := new(mocks.StatsPusher)
	pusher.On("PushNow").Return(nil)

	executor := services.NewRunExecutor(store, pusher)
	require.NoError(t, executor.Execute(run.ID))

	cltest.WaitForJobRunStatus(t, store, run, models.RunStatusCompleted)

	_, err := store.PendingBridgeType(run)
	assert.Error(t, err)
}

func TestORM_PendingBridgeType_success(t *testing.T) {
	t.Parallel()

	store, cleanup := cltest.NewStore(t)
	defer cleanup()

	_, bt := cltest.NewBridgeType(t)
	require.NoError(t, store.CreateBridgeType(bt))

	job := cltest.NewJobWithWebInitiator()
	job.Tasks = []models.TaskSpec{models.TaskSpec{Type: bt.Name}}
	assert.NoError(t, store.CreateJob(&job))

	unfinishedRun := cltest.NewJobRun(job)
	retrievedBt, err := store.PendingBridgeType(unfinishedRun)
	assert.NoError(t, err)
	retrievedBt.CreatedAt = bt.CreatedAt
	retrievedBt.UpdatedAt = bt.UpdatedAt
	assert.Equal(t, retrievedBt, *bt)
}

func TestORM_MarkRan(t *testing.T) {
	t.Parallel()

	store, cleanup := cltest.NewStore(t)
	defer cleanup()

	js := models.NewJob()
	require.NoError(t, store.CreateJob(&js))
	initr := models.Initiator{
		JobSpecID: js.ID,
		Type:      models.InitiatorRunAt,
		InitiatorParams: models.InitiatorParams{
			Time: models.NewAnyTime(time.Now()),
		},
	}

	require.NoError(t, store.CreateInitiator(&initr))

	assert.NoError(t, store.MarkRan(initr, true))
	ir, err := store.FindInitiator(initr.ID)
	assert.NoError(t, err)
	assert.True(t, ir.Ran)

	assert.Error(t, store.MarkRan(initr, true))
}

func TestORM_FindUser(t *testing.T) {
	t.Parallel()

	store, cleanup := cltest.NewStore(t)
	defer cleanup()
	user1 := cltest.MustNewUser(t, "test1@email1.net", "password1")
	user2 := cltest.MustNewUser(t, "test2@email2.net", "password2")
	user2.CreatedAt = time.Now().Add(-24 * time.Hour)

	require.NoError(t, store.SaveUser(&user1))
	require.NoError(t, store.SaveUser(&user2))

	actual, err := store.FindUser()
	require.NoError(t, err)
	assert.Equal(t, user1.Email, actual.Email)
	assert.Equal(t, user1.HashedPassword, actual.HashedPassword)
}

func TestORM_AuthorizedUserWithSession(t *testing.T) {
	t.Parallel()

	tests := []struct {
		name            string
		sessionID       string
		sessionDuration time.Duration
		wantError       bool
		wantEmail       string
	}{
		{"authorized", "correctID", cltest.MustParseDuration(t, "3m"), false, "have@email"},
		{"expired", "correctID", cltest.MustParseDuration(t, "0m"), true, ""},
		{"incorrect", "wrong", cltest.MustParseDuration(t, "3m"), true, ""},
		{"empty", "", cltest.MustParseDuration(t, "3m"), true, ""},
	}

	for _, test := range tests {
		t.Run(test.name, func(t *testing.T) {
			store, cleanup := cltest.NewStore(t)
			defer cleanup()

			user := cltest.MustNewUser(t, "have@email", "password")
			require.NoError(t, store.SaveUser(&user))

			prevSession := cltest.NewSession("correctID")
			prevSession.LastUsed = time.Now().Add(-cltest.MustParseDuration(t, "2m"))
			require.NoError(t, store.SaveSession(&prevSession))

			expectedTime := utils.ISO8601UTC(time.Now())
			actual, err := store.ORM.AuthorizedUserWithSession(test.sessionID, test.sessionDuration)
			assert.Equal(t, test.wantEmail, actual.Email)
			if test.wantError {
				require.Error(t, err)
			} else {
				require.NoError(t, err)
				var bumpedSession models.Session
				err = store.ORM.RawDB(func(db *gorm.DB) error {
					return db.First(&bumpedSession, "ID = ?", prevSession.ID).Error
				})
				require.NoError(t, err)
				assert.Equal(t, expectedTime[0:13], utils.ISO8601UTC(bumpedSession.LastUsed)[0:13]) // only compare up to the hour
			}
		})
	}
}

func TestORM_DeleteUser(t *testing.T) {
	t.Parallel()

	store, cleanup := cltest.NewStore(t)
	defer cleanup()

	_, err := store.FindUser()
	require.NoError(t, err)

	_, err = store.DeleteUser()
	require.NoError(t, err)

	_, err = store.FindUser()
	require.Error(t, err)
}

func TestORM_DeleteUserSession(t *testing.T) {
	t.Parallel()

	store, cleanup := cltest.NewStore(t)
	defer cleanup()

	session := models.NewSession()
	require.NoError(t, store.SaveSession(&session))

	err := store.DeleteUserSession(session.ID)
	require.NoError(t, err)

	_, err = store.FindUser()
	require.NoError(t, err)

	sessions, err := store.Sessions(0, 10)
	assert.NoError(t, err)
	require.Empty(t, sessions)
}

func TestORM_CreateSession(t *testing.T) {
	t.Parallel()

	store, cleanup := cltest.NewStore(t)
	defer cleanup()

	initial := cltest.MustRandomUser()
	require.NoError(t, store.SaveUser(&initial))

	tests := []struct {
		name        string
		email       string
		password    string
		wantSession bool
	}{
		{"correct", initial.Email, cltest.Password, true},
		{"incorrect email", "bogus@town.org", cltest.Password, false},
		{"incorrect pwd", initial.Email, "jamaicandundada", false},
		{"incorrect both", "dudus@coke.ja", "jamaicandundada", false},
	}

	for _, test := range tests {
		t.Run(test.name, func(t *testing.T) {
			sessionRequest := models.SessionRequest{
				Email:    test.email,
				Password: test.password,
			}

			sessionID, err := store.CreateSession(sessionRequest)
			if test.wantSession {
				require.NoError(t, err)
				assert.NotEmpty(t, sessionID)
			} else {
				require.Error(t, err)
				assert.Empty(t, sessionID)
			}
		})
	}
}

func TestORM_AllSyncEvents(t *testing.T) {
	store, cleanup := cltest.NewStore(t)
	defer cleanup()

	explorerClient := synchronization.NewExplorerClient(cltest.MustParseURL("http://localhost"), "", "")
	err := explorerClient.Start()
	require.NoError(t, err)
	defer explorerClient.Close()

	statsPusher := synchronization.NewStatsPusher(store.DB, explorerClient)
	require.NoError(t, statsPusher.Start())
	defer statsPusher.Close()

	// Create two events via job run callback
	job := cltest.NewJobWithWebInitiator()
	job.Tasks = []models.TaskSpec{{Type: adapters.TaskTypeNoOp}}
	require.NoError(t, store.ORM.CreateJob(&job))

	oldIncompleteRun := cltest.NewJobRun(job)
	oldIncompleteRun.SetStatus(models.RunStatusInProgress)
	err = store.CreateJobRun(&oldIncompleteRun)
	require.NoError(t, err)

	newCompletedRun := cltest.NewJobRun(job)
	newCompletedRun.SetStatus(models.RunStatusCompleted)
	err = store.CreateJobRun(&newCompletedRun)
	require.NoError(t, err)

	events := []models.SyncEvent{}
	err = statsPusher.AllSyncEvents(func(event models.SyncEvent) error {
		events = append(events, event)
		return nil
	})
	require.NoError(t, err)

	require.Len(t, events, 2)
	assert.Greater(t, events[1].ID, events[0].ID)
}

func TestBulkDeleteRuns(t *testing.T) {
	store, cleanup := cltest.NewStore(t)
	defer cleanup()

	var resultCount int64
	var taskCount int64
	var runCount int64
	orm := store.ORM

	err := orm.RawDB(func(db *gorm.DB) error {
		job := cltest.NewJobWithWebInitiator()
		require.NoError(t, store.ORM.CreateJob(&job))

		// bulk delete should not delete these because they match the updated before
		// but none of the statuses
		oldIncompleteRun := cltest.NewJobRun(job)
		oldIncompleteRun.Result = models.RunResult{Data: cltest.JSONFromString(t, `{"result": 17}`)}
		err := orm.CreateJobRun(&oldIncompleteRun)
		require.NoError(t, err)
		db.Model(&oldIncompleteRun).UpdateColumn("updated_at", cltest.ParseISO8601(t, "2018-01-01T00:00:00Z"))

		// bulk delete *SHOULD* delete these because they match one of the statuses
		// and the updated before
		oldCompletedRun := cltest.NewJobRun(job)
		oldCompletedRun.TaskRuns[0].Status = models.RunStatusCompleted
		oldCompletedRun.Result = models.RunResult{Data: cltest.JSONFromString(t, `{"result": 19}`)}
		oldCompletedRun.SetStatus(models.RunStatusCompleted)
		err = orm.CreateJobRun(&oldCompletedRun)
		require.NoError(t, err)
		db.Model(&oldCompletedRun).UpdateColumn("updated_at", cltest.ParseISO8601(t, "2018-01-01T00:00:00Z"))

		// bulk delete should not delete these because they match one of the
		// statuses but not the updated before
		newCompletedRun := cltest.NewJobRun(job)
		newCompletedRun.Result = models.RunResult{Data: cltest.JSONFromString(t, `{"result": 23}`)}
		newCompletedRun.SetStatus(models.RunStatusCompleted)
		err = orm.CreateJobRun(&newCompletedRun)
		require.NoError(t, err)
		db.Model(&newCompletedRun).UpdateColumn("updated_at", cltest.ParseISO8601(t, "2018-01-30T00:00:00Z"))

		// bulk delete should not delete these because none of their attributes match
		newIncompleteRun := cltest.NewJobRun(job)
		newIncompleteRun.Result = models.RunResult{Data: cltest.JSONFromString(t, `{"result": 71}`)}
		newIncompleteRun.SetStatus(models.RunStatusCompleted)
		err = orm.CreateJobRun(&newIncompleteRun)
		require.NoError(t, err)
		db.Model(&newIncompleteRun).UpdateColumn("updated_at", cltest.ParseISO8601(t, "2018-01-30T00:00:00Z"))

		err = store.ORM.BulkDeleteRuns(&models.BulkDeleteRunRequest{
			Status:        []models.RunStatus{models.RunStatusCompleted},
			UpdatedBefore: cltest.ParseISO8601(t, "2018-01-15T00:00:00Z"),
		})
		require.NoError(t, err)

		err = db.Model(&models.JobRun{}).Count(&runCount).Error
		assert.NoError(t, err)
		assert.Equal(t, 3, int(runCount))

		err = db.Model(&models.TaskRun{}).Count(&taskCount).Error
		assert.NoError(t, err)
		assert.Equal(t, 3, int(taskCount))

		err = db.Model(&models.RunResult{}).Count(&resultCount).Error
		assert.NoError(t, err)
		assert.Equal(t, 3, int(resultCount))

		return nil
	})
	require.NoError(t, err)
}

func TestORM_KeysOrdersByCreatedAtAsc(t *testing.T) {
	store, cleanup := cltest.NewStore(t)
	defer cleanup()
	orm := store.ORM

	earlier := cltest.MustInsertRandomKey(t, store.DB)
	later := cltest.MustInsertRandomKey(t, store.DB)

	require.NoError(t, orm.CreateKeyIfNotExists(later))

	keys, err := store.SendKeys()
	require.NoError(t, err)

	require.Len(t, keys, 2)

	assert.Equal(t, keys[0].Address, earlier.Address)
	assert.Equal(t, keys[1].Address, later.Address)
}

func TestORM_SendKeys(t *testing.T) {
	store, cleanup := cltest.NewStore(t)
	defer cleanup()

	cltest.MustInsertRandomKey(t, store.DB, false)
	cltest.MustInsertRandomKey(t, store.DB, true)

	keys, err := store.AllKeys()
	require.NoError(t, err)
	require.Len(t, keys, 2)

	keys, err = store.SendKeys()
	require.NoError(t, err)
	require.Len(t, keys, 1)
}

func TestORM_SyncDbKeyStoreToDisk(t *testing.T) {
	store, cleanup := cltest.NewStore(t)
	defer cleanup()
	require.NoError(t, store.KeyStore.Unlock(cltest.Password))

	orm := store.ORM

	dbkeys, err := store.SendKeys()
	require.NoError(t, err)
	require.Len(t, dbkeys, 0)

	seed, err := models.NewKeyFromFile(fmt.Sprintf("../../internal/fixtures/keys/%s", cltest.DefaultKeyFixtureFileName))
	require.NoError(t, err)
	require.NoError(t, orm.CreateKeyIfNotExists(seed))

	keysDir := store.Config.KeysDir()

	require.True(t, isDirEmpty(t, keysDir))
	err = orm.ClobberDiskKeyStoreWithDBKeys(keysDir)
	require.NoError(t, err)

	dbkeys, err = store.SendKeys()
	require.NoError(t, err)
	require.Len(t, dbkeys, 1)

	diskkeys, err := utils.FilesInDir(keysDir)
	require.NoError(t, err)
	require.Len(t, diskkeys, 1)

	key := dbkeys[0]
	content, err := utils.FileContents(filepath.Join(keysDir, diskkeys[0]))
	require.NoError(t, err)
	assert.Equal(t, key.JSON.String(), content)
}

const linkEthTxWithTaskRunQuery = `
INSERT INTO eth_task_run_txes (task_run_id, eth_tx_id) VALUES (?, ?)
`

func TestORM_RemoveUnstartedTransaction(t *testing.T) {
	storeInstance, cleanup := cltest.NewStore(t)
	defer cleanup()
	ormInstance := storeInstance.ORM

	jobSpec := cltest.NewJobWithRunLogInitiator()
	require.NoError(t, storeInstance.CreateJob(&jobSpec))

	for _, status := range []models.RunStatus{
		"in_progress",
		"unstarted",
	} {
		jobRun := cltest.NewJobRun(jobSpec)
		jobRun.Status = status
		jobRun.TaskRuns = []models.TaskRun{
			{
				ID:         models.NewID(),
				Status:     models.RunStatusUnstarted,
				TaskSpecID: jobSpec.Tasks[0].ID,
			},
		}
		runRequest := models.NewRunRequest(models.JSON{})
		require.NoError(t, storeInstance.DB.Create(&runRequest).Error)
		jobRun.RunRequest = *runRequest
		require.NoError(t, storeInstance.CreateJobRun(&jobRun))

		key := cltest.MustInsertRandomKey(t, storeInstance.DB)
		ethTx := cltest.NewEthTx(t, storeInstance, key.Address.Address())
		ethTx.State = models.EthTxState(status)
		if status == "in_progress" {
			var nonce int64 = 1
			ethTx.Nonce = &nonce
		}
		require.NoError(t, storeInstance.DB.Save(&ethTx).Error)

		ethTxAttempt := cltest.NewEthTxAttempt(t, ethTx.ID)
		ethTxAttempt.State = models.EthTxAttemptInProgress
		require.NoError(t, storeInstance.DB.Save(&ethTxAttempt).Error)

		require.NoError(t, storeInstance.DB.Exec(linkEthTxWithTaskRunQuery, jobRun.TaskRuns[0].ID.UUID(), ethTx.ID).Error)
	}

	assert.NoError(t, ormInstance.RemoveUnstartedTransactions())

	jobRuns, err := ormInstance.JobRunsFor(jobSpec.ID, 10)
	assert.NoError(t, err)
	assert.Len(t, jobRuns, 1, "expected only one JobRun to be left in the db")
	assert.Equal(t, jobRuns[0].Status, models.RunStatusInProgress)

	taskRuns := []models.TaskRun{}
	assert.NoError(t, storeInstance.DB.Find(&taskRuns).Error)
	assert.Len(t, taskRuns, 1, "expected only one TaskRun to be left in the db")

	runRequests := []models.RunRequest{}
	assert.NoError(t, storeInstance.DB.Find(&runRequests).Error)
	assert.Len(t, runRequests, 1, "expected only one RunRequest to be left in the db")

	ethTxes := []models.EthTx{}
	assert.NoError(t, storeInstance.DB.Find(&ethTxes).Error)
	assert.Len(t, ethTxes, 1, "expected only one EthTx to be left in the db")

	ethTxAttempts := []models.EthTxAttempt{}
	assert.NoError(t, storeInstance.DB.Find(&ethTxAttempts).Error)
	assert.Len(t, ethTxAttempts, 1, "expected only one EthTxAttempt to be left in the db")
}

func TestORM_EthTransactionsWithAttempts(t *testing.T) {
	store, cleanup := cltest.NewStore(t)
	defer cleanup()

	_, from := cltest.MustAddRandomKeyToKeystore(t, store, 0)

	cltest.MustInsertConfirmedEthTxWithAttempt(t, store, 0, 1, from)        // tx1
	tx2 := cltest.MustInsertConfirmedEthTxWithAttempt(t, store, 1, 2, from) // tx2

	// add 2nd attempt to tx2
	blockNum := int64(3)
	attempt := cltest.NewEthTxAttempt(t, tx2.ID)
	attempt.State = models.EthTxAttemptBroadcast
	attempt.GasPrice = *utils.NewBig(big.NewInt(3))
	attempt.BroadcastBeforeBlockNum = &blockNum
	require.NoError(t, store.DB.Create(&attempt).Error)

	// tx 3 has no attempts
	tx3 := cltest.NewEthTx(t, store, from)
	tx3.State = models.EthTxUnstarted
	tx3.FromAddress = from
	require.NoError(t, store.DB.Save(&tx3).Error)

	count, err := store.CountOf(models.EthTx{})
	require.NoError(t, err)
	require.Equal(t, 3, count)

	txs, count, err := store.EthTransactionsWithAttempts(0, 100) // should omit tx3
	require.NoError(t, err)
	assert.Equal(t, 2, count, "only eth txs with attempts are counted")
	assert.Len(t, txs, 2)
	assert.Equal(t, int64(1), *txs[0].Nonce, "transactions should be sorted by nonce")
	assert.Equal(t, int64(0), *txs[1].Nonce, "transactions should be sorted by nonce")
	assert.Len(t, txs[0].EthTxAttempts, 2, "all eth tx attempts are preloaded")
	assert.Len(t, txs[1].EthTxAttempts, 1)
	assert.Equal(t, int64(3), *txs[0].EthTxAttempts[0].BroadcastBeforeBlockNum, "attempts shoud be sorted by created_at")
	assert.Equal(t, int64(2), *txs[0].EthTxAttempts[1].BroadcastBeforeBlockNum, "attempts shoud be sorted by created_at")

	txs, count, err = store.EthTransactionsWithAttempts(0, 1)
	require.NoError(t, err)
	assert.Equal(t, 2, count, "only eth txs with attempts are counted")
	assert.Len(t, txs, 1, "limit should apply to length of results")
	assert.Equal(t, int64(1), *txs[0].Nonce, "transactions should be sorted by nonce")
}

func TestORM_UpdateBridgeType(t *testing.T) {
	store, cleanup := cltest.NewStore(t)
	defer cleanup()

	firstBridge := &models.BridgeType{
		Name: "UniqueName",
		URL:  cltest.WebURL(t, "http:/oneurl.com"),
	}

	require.NoError(t, store.CreateBridgeType(firstBridge))

	updateBridge := &models.BridgeTypeRequest{
		URL: cltest.WebURL(t, "http:/updatedurl.com"),
	}

	require.NoError(t, store.UpdateBridgeType(firstBridge, updateBridge))

	foundbridge, err := store.FindBridge("UniqueName")
	require.NoError(t, err)
	require.Equal(t, updateBridge.URL, foundbridge.URL)
}

func isDirEmpty(t *testing.T, dir string) bool {
	f, err := os.Open(dir)
	if err != nil {
		if os.IsNotExist(err) {
			return true
		}
		t.Fatal(err)
	}
	defer f.Close()

	if _, err = f.Readdirnames(1); err == io.EOF {
		return true
	}

	return false
}

func TestJobs_All(t *testing.T) {
	store, cleanup := cltest.NewStore(t)
	defer cleanup()

	fmJob := cltest.NewJobWithFluxMonitorInitiator()
	runlogJob := cltest.NewJobWithRunLogInitiator()

	require.NoError(t, store.CreateJob(&fmJob))
	require.NoError(t, store.CreateJob(&runlogJob))

	var returned []*models.JobSpec
	err := store.Jobs(func(j *models.JobSpec) bool {
		// deliberately take pointer to ensure we receive new one per callback
		// checking against go gotcha:
		// https://github.com/golang/go/wiki/CommonMistakes#using-reference-to-loop-iterator-variable
		returned = append(returned, j)
		return true
	})
	require.NoError(t, err)
	var actual []string
	for _, j := range returned {
		actual = append(actual, j.ID.String())
	}

	var expectation []string
	for _, js := range cltest.AllJobs(t, store) {
		expectation = append(expectation, js.ID.String())
	}
	assert.ElementsMatch(t, expectation, actual)
}

func TestJobs_ScopedInitiator(t *testing.T) {
	store, cleanup := cltest.NewStore(t)
	defer cleanup()

	fmJob := cltest.NewJobWithFluxMonitorInitiator()
	runlogJob := cltest.NewJobWithRunLogInitiator()
	twoInitrJob := cltest.NewJobWithFluxMonitorInitiator()
	nextinitr := cltest.NewJobWithFluxMonitorInitiator().Initiators[0]
	twoInitrJob.Initiators = append(twoInitrJob.Initiators, nextinitr)

	require.NoError(t, store.CreateJob(&fmJob))
	require.NoError(t, store.CreateJob(&runlogJob))
	require.NoError(t, store.CreateJob(&twoInitrJob))

	var actual []string
	err := store.Jobs(func(j *models.JobSpec) bool {
		actual = append(actual, j.ID.String())
		return true
	}, models.InitiatorFluxMonitor)
	require.NoError(t, err)

	expectation := []string{fmJob.ID.String(), twoInitrJob.ID.String()}
	assert.ElementsMatch(t, expectation, actual)
}

// TestJobs_SQLiteBatchSizeIntegrity verifies the BatchSize is safe for SQLite
// to handle.  Problems were experienced earlier with a size of 1001.
func TestJobs_SQLiteBatchSizeIntegrity(t *testing.T) {
	store, cleanup := cltest.NewStore(t)
	defer cleanup()

	archivedJob := cltest.NewJobWithFluxMonitorInitiator()
	archivedJob.DeletedAt = gorm.DeletedAt{Valid: true, Time: time.Now()}
	require.NoError(t, store.CreateJob(&archivedJob))

	jobs := []models.JobSpec{}
	jobNumber := orm.BatchSize*2 + 1
	for i := 0; i < jobNumber; i++ {
		job := cltest.NewJobWithFluxMonitorInitiator()
		require.NoError(t, store.CreateJob(&job))
		jobs = append(jobs, job)
	}
	assert.Len(t, jobs, jobNumber)

	counter := 0
	err := store.Jobs(func(j *models.JobSpec) bool {
		counter++
		return true
	}, models.InitiatorFluxMonitor)
	require.NoError(t, err)

	assert.Equal(t, jobNumber, counter)
}

func TestORM_Heads_Chain(t *testing.T) {
	t.Parallel()

	store, cleanup := cltest.NewStore(t)
	defer cleanup()

	// A competing chain existed from block num 3 to 4
	var baseOfForkHash common.Hash
	var longestChainHeadHash common.Hash
	var parentHash *common.Hash
	for idx := 0; idx < 8; idx++ {
		h := *cltest.Head(idx)
		if parentHash != nil {
			h.ParentHash = *parentHash
		}
		parentHash = &h.Hash
		if idx == 2 {
			baseOfForkHash = h.Hash
		} else if idx == 7 {
			longestChainHeadHash = h.Hash
		}
		assert.Nil(t, store.IdempotentInsertHead(h))
	}

	competingHead1 := *cltest.Head(3)
	competingHead1.ParentHash = baseOfForkHash
	assert.Nil(t, store.IdempotentInsertHead(competingHead1))
	competingHead2 := *cltest.Head(4)
	competingHead2.ParentHash = competingHead1.Hash
	assert.Nil(t, store.IdempotentInsertHead(competingHead2))

	// Query for the top of the longer chain does not include the competing chain
	h, err := store.Chain(longestChainHeadHash, 12)
	require.NoError(t, err)
	assert.Equal(t, longestChainHeadHash, h.Hash)
	count := 1
	for {
		if h.Parent == nil {
			break
		}
		require.NotEqual(t, competingHead1.Hash, h.Hash)
		require.NotEqual(t, competingHead2.Hash, h.Hash)
		h = *h.Parent
		count++
	}
	assert.Equal(t, 8, count)

	// If we set the limit lower we get fewer heads in chain
	h, err = store.Chain(longestChainHeadHash, 2)
	require.NoError(t, err)
	assert.Equal(t, longestChainHeadHash, h.Hash)
	count = 1
	for {
		if h.Parent == nil {
			break
		}
		h = *h.Parent
		count++
	}
	assert.Equal(t, 2, count)

	// If we query for the top of the competing chain we get its parents
	head, err := store.Chain(competingHead2.Hash, 12)
	require.NoError(t, err)
	assert.Equal(t, competingHead2.Hash, head.Hash)
	require.NotNil(t, head.Parent)
	assert.Equal(t, competingHead1.Hash, head.Parent.Hash)
	require.NotNil(t, head.Parent.Parent)
	assert.Equal(t, baseOfForkHash, head.Parent.Parent.Hash)
	assert.NotNil(t, head.Parent.Parent.Parent) // etc...

	// Returns error if hash has no matches
	_, err = store.Chain(cltest.NewHash(), 12)
	require.Error(t, err)
}

func TestORM_Heads_IdempotentInsertHead(t *testing.T) {
	t.Parallel()

	store, cleanup := cltest.NewStore(t)
	defer cleanup()

	// Returns nil when inserting first head
	head := *cltest.Head(0)
	require.NoError(t, store.IdempotentInsertHead(head))

	// Head is inserted
	foundHead, err := store.LastHead()
	require.NoError(t, err)
	assert.Equal(t, head.Hash, foundHead.Hash)

	// Returns nil when inserting same head again
	require.NoError(t, store.IdempotentInsertHead(head))

	// Head is still inserted
	foundHead, err = store.LastHead()
	require.NoError(t, err)
	assert.Equal(t, head.Hash, foundHead.Hash)
}

func TestORM_EthTaskRunTx(t *testing.T) {
	t.Parallel()

	// NOTE: Must sidestep transactional tests since we rely on transaction
	// rollback due to constraint violation for this function
	tc, orm, cleanup := cltest.BootstrapThrowawayORM(t, "eth_task_run_transactions", true, true)
	defer cleanup()
	store, cleanup := cltest.NewStoreWithConfig(tc)
	store.ORM = orm
	defer cleanup()
	_, fromAddress := cltest.MustAddRandomKeyToKeystore(t, store)

	sharedTaskRunID := cltest.MustInsertTaskRun(t, store)

	t.Run("creates eth_task_run_transaction and eth_tx", func(t *testing.T) {
		toAddress := cltest.NewAddress()
		encodedPayload := []byte{0, 1, 2}
		gasLimit := uint64(42)

		err := store.IdempotentInsertEthTaskRunTx(sharedTaskRunID, fromAddress, toAddress, encodedPayload, gasLimit)
		require.NoError(t, err)

		etrt, err := store.FindEthTaskRunTxByTaskRunID(sharedTaskRunID.UUID())
		require.NoError(t, err)

		assert.Equal(t, sharedTaskRunID.UUID(), etrt.TaskRunID)
		require.NotNil(t, etrt.EthTx)
		assert.Nil(t, etrt.EthTx.Nonce)
		assert.Equal(t, fromAddress, etrt.EthTx.FromAddress)
		assert.Equal(t, toAddress, etrt.EthTx.ToAddress)
		assert.Equal(t, encodedPayload, etrt.EthTx.EncodedPayload)
		assert.Equal(t, gasLimit, etrt.EthTx.GasLimit)
		assert.Equal(t, models.EthTxUnstarted, etrt.EthTx.State)

		// Do it again to test idempotence
		err = store.IdempotentInsertEthTaskRunTx(sharedTaskRunID, fromAddress, toAddress, encodedPayload, gasLimit)
		require.NoError(t, err)

		// Ensure it didn't leave a stray EthTx hanging around
		store.RawDB(func(db *gorm.DB) error {
			var count int64
			require.NoError(t, db.Table("eth_txes").Count(&count).Error)
			assert.Equal(t, 1, int(count))
			return nil
		})
	})

	t.Run("returns error if eth_task_run_transaction already exists with this task run ID but has different values", func(t *testing.T) {
		toAddress := cltest.NewAddress()
		encodedPayload := []byte{3, 2, 1}
		gasLimit := uint64(24)

		err := store.IdempotentInsertEthTaskRunTx(sharedTaskRunID, fromAddress, toAddress, encodedPayload, gasLimit)
		require.Error(t, err)
		assert.Contains(t, err.Error(), "transaction already exists for task run ID")
	})

	t.Run("does not return error on re-insert if only the gas limit changed", func(t *testing.T) {
		taskRunID := cltest.MustInsertTaskRun(t, store)
		toAddress := cltest.NewAddress()
		encodedPayload := []byte{0, 1, 2}
		firstGasLimit := uint64(42)

		// First insert
		err := store.IdempotentInsertEthTaskRunTx(taskRunID, fromAddress, toAddress, encodedPayload, firstGasLimit)
		require.NoError(t, err)

		secondGasLimit := uint64(99)

		// Second insert
		err = store.IdempotentInsertEthTaskRunTx(taskRunID, fromAddress, toAddress, encodedPayload, secondGasLimit)
		require.NoError(t, err)

		etrt, err := store.FindEthTaskRunTxByTaskRunID(taskRunID.UUID())
		require.NoError(t, err)

		// But the second insert did not change the gas limit
		assert.Equal(t, firstGasLimit, etrt.EthTx.GasLimit)
	})
}

func TestORM_FindJobWithErrorsPreloadsJobSpecErrors(t *testing.T) {
	t.Parallel()

	store, cleanup := cltest.NewStore(t)
	defer cleanup()

	job1 := cltest.NewJob()
	require.NoError(t, store.CreateJob(&job1))
	job2 := cltest.NewJob()
	require.NoError(t, store.CreateJob(&job2))

	description1, description2 := "description 1", "description 2"

	store.UpsertErrorFor(job1.ID, description1)
	store.UpsertErrorFor(job1.ID, description2)

	job1, err := store.FindJobWithErrors(job1.ID)
	require.NoError(t, err)
	job2, err = store.FindJobWithErrors(job2.ID)
	require.NoError(t, err)

	assert.Len(t, job1.Errors, 2)
	assert.Len(t, job2.Errors, 0)

	assert.Equal(t, job1.Errors[0].Description, description1)
	assert.Equal(t, job1.Errors[1].Description, description2)
}

func TestORM_UpsertErrorFor_Happy(t *testing.T) {
	t.Parallel()

	store, cleanup := cltest.NewStore(t)
	defer cleanup()

	job1 := cltest.NewJob()
	job2 := cltest.NewJob()
	require.NoError(t, store.CreateJob(&job1))
	require.NoError(t, store.CreateJob(&job2))

	description1, description2 := "description 1", "description 2"

	store.UpsertErrorFor(job1.ID, description1)

	tests := []struct {
		jobID               *models.ID
		description         string
		expectedOccurrences uint
	}{
		{
			job1.ID,
			description1,
			2, // duplicate
		},
		{
			job1.ID,
			description2,
			1,
		},
		{
			job2.ID,
			description1,
			1,
		},
		{
			job2.ID,
			description2,
			1,
		},
	}

	for _, tt := range tests {
		test := tt
		testName := fmt.Sprintf(`Create JobSpecError with ID %v and description "%s"`, test.jobID, test.description)
		t.Run(testName, func(t *testing.T) {
			store.UpsertErrorFor(test.jobID, test.description)
			jse, err := store.FindJobSpecError(test.jobID, test.description)
			require.NoError(t, err)
			require.Equal(t, test.expectedOccurrences, jse.Occurrences)
			if test.expectedOccurrences > 1 {
				require.True(t, jse.CreatedAt.Before(jse.UpdatedAt))
			} else {
				require.Equal(t, jse.CreatedAt, jse.UpdatedAt)
			}
		})
	}
}

func TestORM_UpsertErrorFor_Error(t *testing.T) {
	t.Parallel()

	store, cleanup := cltest.NewStore(t)
	defer cleanup()

	job := cltest.NewJob()
	require.NoError(t, store.CreateJob(&job))
	description := "description"
	store.UpsertErrorFor(job.ID, description)

	tests := []struct {
		name        string
		jobID       *models.ID
		description string
	}{
		{
			"missing job",
			models.NewID(),
			description,
		},
		{
			"missing description",
			job.ID,
			"",
		},
	}

	for _, test := range tests {
		test := test
		t.Run(test.name, func(t *testing.T) {
			store.UpsertErrorFor(test.jobID, test.description)
		})
	}
}

func TestORM_FindOrCreateFluxMonitorRoundStats(t *testing.T) {
	t.Parallel()

	store, cleanup := cltest.NewStore(t)
	defer cleanup()

	address := cltest.NewAddress()
	var roundID uint32 = 1

	fmrs, err := store.FindOrCreateFluxMonitorRoundStats(address, roundID)
	require.NoError(t, err)
	require.Equal(t, roundID, fmrs.RoundID)
	require.Equal(t, address, fmrs.Aggregator)

	count, err := store.ORM.CountOf(&models.FluxMonitorRoundStats{})
	require.NoError(t, err)
	require.Equal(t, 1, count)

	fmrs, err = store.FindOrCreateFluxMonitorRoundStats(address, roundID)
	require.NoError(t, err)
	require.Equal(t, roundID, fmrs.RoundID)
	require.Equal(t, address, fmrs.Aggregator)

	count, err = store.ORM.CountOf(&models.FluxMonitorRoundStats{})
	require.NoError(t, err)
	require.Equal(t, 1, count)
}

func TestORM_DeleteFluxMonitorRoundsBackThrough(t *testing.T) {
	t.Parallel()

	store, cleanup := cltest.NewStore(t)
	defer cleanup()

	address := cltest.NewAddress()

	for round := uint32(0); round < 10; round++ {
		_, err := store.FindOrCreateFluxMonitorRoundStats(address, round)
		require.NoError(t, err)
	}

	count, err := store.ORM.CountOf(&models.FluxMonitorRoundStats{})
	require.NoError(t, err)
	require.Equal(t, 10, count)

	err = store.DeleteFluxMonitorRoundsBackThrough(cltest.NewAddress(), 5)
	require.NoError(t, err)

	count, err = store.ORM.CountOf(&models.FluxMonitorRoundStats{})
	require.NoError(t, err)
	require.Equal(t, 10, count)

	err = store.DeleteFluxMonitorRoundsBackThrough(address, 5)
	require.NoError(t, err)

	count, err = store.ORM.CountOf(&models.FluxMonitorRoundStats{})
	require.NoError(t, err)
	require.Equal(t, 5, count)
}

func TestORM_MostRecentFluxMonitorRoundID(t *testing.T) {
	t.Parallel()

	store, cleanup := cltest.NewStore(t)
	defer cleanup()

	address := cltest.NewAddress()

	for round := uint32(0); round < 10; round++ {
		_, err := store.FindOrCreateFluxMonitorRoundStats(address, round)
		require.NoError(t, err)
	}

	count, err := store.ORM.CountOf(&models.FluxMonitorRoundStats{})
	require.NoError(t, err)
	require.Equal(t, 10, count)

	roundID, err := store.MostRecentFluxMonitorRoundID(cltest.NewAddress())
	require.Error(t, err)
	require.Equal(t, uint32(0), roundID)

	roundID, err = store.MostRecentFluxMonitorRoundID(address)
	require.NoError(t, err)
	require.Equal(t, uint32(9), roundID)
}

func TestORM_UpdateFluxMonitorRoundStats(t *testing.T) {
	t.Parallel()

	store, cleanup := cltest.NewStore(t)
	defer cleanup()

	address := cltest.NewAddress()
	var roundID uint32 = 1
	job := cltest.NewJobWithWebInitiator()
	require.NoError(t, store.CreateJob(&job))

	for expectedCount := uint64(1); expectedCount < 4; expectedCount++ {
		jobRun := cltest.NewJobRun(job)
		require.NoError(t, store.CreateJobRun(&jobRun))
		err := store.UpdateFluxMonitorRoundStats(address, roundID, jobRun.ID)
		require.NoError(t, err)
		fmrs, err := store.FindOrCreateFluxMonitorRoundStats(address, roundID)
		require.NoError(t, err)
		require.Equal(t, expectedCount, fmrs.NumSubmissions)
		require.Equal(t, jobRun.ID, fmrs.JobRunID)
	}
}

func TestORM_GetRoundRobinAddress(t *testing.T) {
	t.Parallel()
	store, cleanup := cltest.NewStore(t)
	defer cleanup()

	cltest.MustAddRandomKeyToKeystore(t, store, 0, true)
	_, k0Address := cltest.MustAddRandomKeyToKeystore(t, store, 0)
	k1, _ := cltest.MustAddRandomKeyToKeystore(t, store, 0)
	k2, _ := cltest.MustAddRandomKeyToKeystore(t, store, 0)

	t.Run("with no address filter, rotates between all addresses", func(t *testing.T) {
		address, err := store.GetRoundRobinAddress()
		require.NoError(t, err)
		assert.Equal(t, k0Address.Hex(), address.Hex())

		address, err = store.GetRoundRobinAddress()
		require.NoError(t, err)
		assert.Equal(t, k1.Address.Hex(), address.Hex())

		address, err = store.GetRoundRobinAddress()
		require.NoError(t, err)
		assert.Equal(t, k2.Address.Hex(), address.Hex())

		address, err = store.GetRoundRobinAddress()
		require.NoError(t, err)
		assert.Equal(t, k0Address.Hex(), address.Hex())
	})

	t.Run("with address filter, rotates between given addresses", func(t *testing.T) {
		addresses := []common.Address{k1.Address.Address(), k2.Address.Address()}

		address, err := store.GetRoundRobinAddress(addresses...)
		require.NoError(t, err)
		assert.Equal(t, k1.Address.Hex(), address.Hex())

		address, err = store.GetRoundRobinAddress(addresses...)
		require.NoError(t, err)
		assert.Equal(t, k2.Address.Hex(), address.Hex())

		address, err = store.GetRoundRobinAddress(addresses...)
		require.NoError(t, err)
		assert.Equal(t, k1.Address.Hex(), address.Hex())

		address, err = store.GetRoundRobinAddress(addresses...)
		require.NoError(t, err)
		assert.Equal(t, k2.Address.Hex(), address.Hex())
	})

	t.Run("with address filter when no address matches", func(t *testing.T) {
		_, err := store.GetRoundRobinAddress([]common.Address{cltest.NewAddress()}...)
		require.Error(t, err)
		require.Equal(t, "no keys available", err.Error())
	})
<<<<<<< HEAD
=======
}

func TestORM_MarkLogConsumed(t *testing.T) {
	t.Parallel()
	store, cleanup := cltest.NewStore(t)
	defer cleanup()
	orm := store.ORM

	blockHash := cltest.NewHash()
	logIndex := uint(42)
	job := cltest.MustInsertJobSpec(t, store)
	blockNumber := uint64(142)

	require.NoError(t, orm.MarkLogConsumed(blockHash, logIndex, job.ID, blockNumber))

	d, _ := orm.DB.DB()
	res, err := d.Exec(`SELECT * FROM log_consumptions;`)
	require.NoError(t, err)
	rowsaffected, err := res.RowsAffected()
	require.NoError(t, err)
	require.Equal(t, int64(1), rowsaffected)
>>>>>>> 82d91b44
}<|MERGE_RESOLUTION|>--- conflicted
+++ resolved
@@ -1712,8 +1712,6 @@
 		require.Error(t, err)
 		require.Equal(t, "no keys available", err.Error())
 	})
-<<<<<<< HEAD
-=======
 }
 
 func TestORM_MarkLogConsumed(t *testing.T) {
@@ -1735,5 +1733,4 @@
 	rowsaffected, err := res.RowsAffected()
 	require.NoError(t, err)
 	require.Equal(t, int64(1), rowsaffected)
->>>>>>> 82d91b44
 }