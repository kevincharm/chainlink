package chainlink

import (
	"bytes"
	"context"
	stderr "errors"
	"fmt"
<<<<<<< HEAD
	ocrcommontypes "github.com/smartcontractkit/libocr/commontypes"
=======
	"math/big"
>>>>>>> b14af990
	"os"
	"os/signal"
	"reflect"
	"sync"
	"syscall"

	"github.com/ethereum/go-ethereum/common"
	"github.com/ethereum/go-ethereum/core/types"

	uuid "github.com/satori/go.uuid"
	"gorm.io/gorm"

	"github.com/pkg/errors"
	"github.com/smartcontractkit/chainlink/core/service"
	"github.com/smartcontractkit/chainlink/core/services/cron"
	"github.com/smartcontractkit/chainlink/core/services/feeds"
	"github.com/smartcontractkit/chainlink/core/services/fluxmonitorv2"
	"github.com/smartcontractkit/chainlink/core/services/headtracker"
	httypes "github.com/smartcontractkit/chainlink/core/services/headtracker/types"
	"github.com/smartcontractkit/chainlink/core/services/keeper"
	"github.com/smartcontractkit/chainlink/core/services/periodicbackup"
	"github.com/smartcontractkit/chainlink/core/services/telemetry"
	"github.com/smartcontractkit/chainlink/core/services/vrf"
	"github.com/smartcontractkit/chainlink/core/services/webhook"

	"github.com/gobuffalo/packr"
	"github.com/smartcontractkit/chainlink/core/gracefulpanic"
	"github.com/smartcontractkit/chainlink/core/logger"
	"github.com/smartcontractkit/chainlink/core/services"
	"github.com/smartcontractkit/chainlink/core/services/bulletprooftxmanager"
	"github.com/smartcontractkit/chainlink/core/services/directrequest"
	"github.com/smartcontractkit/chainlink/core/services/eth"
	"github.com/smartcontractkit/chainlink/core/services/fluxmonitor"
	"github.com/smartcontractkit/chainlink/core/services/health"
	"github.com/smartcontractkit/chainlink/core/services/job"
	"github.com/smartcontractkit/chainlink/core/services/keystore"
	"github.com/smartcontractkit/chainlink/core/services/keystore/keys/p2pkey"
	"github.com/smartcontractkit/chainlink/core/services/log"
	"github.com/smartcontractkit/chainlink/core/services/offchainreporting"
	"github.com/smartcontractkit/chainlink/core/services/pipeline"
	"github.com/smartcontractkit/chainlink/core/services/postgres"
	"github.com/smartcontractkit/chainlink/core/services/synchronization"
	strpkg "github.com/smartcontractkit/chainlink/core/store"
	"github.com/smartcontractkit/chainlink/core/store/config"
	"github.com/smartcontractkit/chainlink/core/store/models"
	"github.com/smartcontractkit/chainlink/core/utils"
	"go.uber.org/multierr"
	"go.uber.org/zap/zapcore"
	"gopkg.in/guregu/null.v4"
)

//go:generate mockery --name Application --output ../../internal/mocks/ --case=underscore

// Application implements the common functions used in the core node.
type Application interface {
	Start() error
	Stop() error
	GetLogger() *logger.Logger
	GetHealthChecker() health.Checker
	GetStore() *strpkg.Store
	GetEthClient() eth.Client
	GetConfig() *config.Config
	GetKeyStore() *keystore.Master
	GetStatsPusher() synchronization.StatsPusher
	GetHeadBroadcaster() httypes.HeadBroadcasterRegistry
	WakeSessionReaper()
	AddServiceAgreement(*models.ServiceAgreement) error
	NewBox() packr.Box

	// V1 Jobs (JSON specified)
	services.RunManager // For managing job runs.
	AddJob(job models.JobSpec) error
	ArchiveJob(models.JobID) error
	GetExternalInitiatorManager() webhook.ExternalInitiatorManager

	// V2 Jobs (TOML specified)
	JobSpawner() job.Spawner
	JobORM() job.ORM
	PipelineORM() pipeline.ORM
	AddJobV2(ctx context.Context, job job.Job, name null.String) (job.Job, error)
	DeleteJobV2(ctx context.Context, jobID int32) error
	RunWebhookJobV2(ctx context.Context, jobUUID uuid.UUID, requestBody string, meta pipeline.JSONSerializable) (int64, error)
	ResumeJobV2(ctx context.Context, run *pipeline.Run) (bool, error)
	// Testing only
	RunJobV2(ctx context.Context, jobID int32, meta map[string]interface{}) (int64, error)
	SetServiceLogger(ctx context.Context, service string, level zapcore.Level) error

	// Feeds
	GetFeedsService() feeds.Service

	// ReplayFromBlock of blocks
	ReplayFromBlock(number uint64) error
}

// ChainlinkApplication contains fields for the JobSubscriber, Scheduler,
// and Store. The JobSubscriber and Scheduler are also available
// in the services package, but the Store has its own package.
type ChainlinkApplication struct {
	Exiter          func(int)
	HeadTracker     httypes.Tracker
	HeadBroadcaster httypes.HeadBroadcaster
	TxManager       bulletprooftxmanager.TxManager
	StatsPusher     synchronization.StatsPusher
	services.RunManager
	RunQueue                 services.RunQueue
	JobSubscriber            services.JobSubscriber
	LogBroadcaster           log.Broadcaster
	EventBroadcaster         postgres.EventBroadcaster
	jobORM                   job.ORM
	jobSpawner               job.Spawner
	pipelineORM              pipeline.ORM
	pipelineRunner           pipeline.Runner
	FluxMonitor              fluxmonitor.Service
	FeedsService             feeds.Service
	webhookJobRunner         webhook.JobRunner
	Scheduler                *services.Scheduler
	ethClient                eth.Client
	Store                    *strpkg.Store
	Config                   *config.Config
	KeyStore                 *keystore.Master
	ExternalInitiatorManager webhook.ExternalInitiatorManager
	SessionReaper            utils.SleeperTask
	shutdownOnce             sync.Once
	shutdownSignal           gracefulpanic.Signal
	balanceMonitor           services.BalanceMonitor
	explorerClient           synchronization.ExplorerClient
	subservices              []service.Service
	HealthChecker            health.Checker
	logger                   *logger.Logger

	started     bool
	startStopMu sync.Mutex
}

// NewApplication initializes a new store if one is not already
// present at the configured root directory (default: ~/.chainlink),
// the logger at the same directory and returns the Application to
// be used by the node.
func NewApplication(cfg *config.Config, ethClient eth.Client, advisoryLocker postgres.AdvisoryLocker, onConnectCallbacks ...func(Application)) (Application, error) {
	var subservices []service.Service

	shutdownSignal := gracefulpanic.NewSignal()
	store, err := strpkg.NewStore(cfg, ethClient, advisoryLocker, shutdownSignal)
	if err != nil {
		return nil, err
	}
	gormTxm := postgres.NewGormTransactionManager(store.DB)

	setupConfig(cfg, store.DB)

	healthChecker := health.NewChecker()

	scryptParams := utils.GetScryptParams(cfg)
	keyStore := keystore.New(store.DB, scryptParams)

	explorerClient := synchronization.ExplorerClient(&synchronization.NoopExplorerClient{})
	statsPusher := synchronization.StatsPusher(&synchronization.NoopStatsPusher{})
	monitoringEndpoint := ocrcommontypes.MonitoringEndpoint(&telemetry.NoopAgent{})

	if cfg.ExplorerURL() != nil {
		explorerClient = synchronization.NewExplorerClient(cfg.ExplorerURL(), cfg.ExplorerAccessKey(), cfg.ExplorerSecret(), cfg.StatsPusherLogging())
		statsPusher = synchronization.NewStatsPusher(store.DB, explorerClient)
		monitoringEndpoint = telemetry.NewAgent(explorerClient)
	}
	subservices = append(subservices, explorerClient, statsPusher)

	if cfg.DatabaseBackupMode() != config.DatabaseBackupModeNone && cfg.DatabaseBackupFrequency() > 0 {
		logger.Infow("DatabaseBackup: periodic database backups are enabled", "frequency", cfg.DatabaseBackupFrequency())

		databaseBackup := periodicbackup.NewDatabaseBackup(cfg, logger.Default)
		subservices = append(subservices, databaseBackup)
	} else {
		logger.Info("DatabaseBackup: periodic database backups are disabled. To enable automatic backups, set DATABASE_BACKUP_MODE=lite or DATABASE_BACKUP_MODE=full")
	}

	// Init service loggers
	globalLogger := cfg.CreateProductionLogger()
	globalLogger.SetDB(store.DB)
	serviceLogLevels, err := globalLogger.GetServiceLogLevels()
	if err != nil {
		logger.Fatalf("error getting log levels: %v", err)
	}
	headTrackerLogger, err := globalLogger.InitServiceLevelLogger(logger.HeadTracker, serviceLogLevels[logger.HeadTracker])
	if err != nil {
		logger.Fatal("error starting logger for head tracker", err)
	}

	var headBroadcaster httypes.HeadBroadcaster
	var headTracker httypes.Tracker
	if cfg.EthereumDisabled() {
		headBroadcaster = &headtracker.NullBroadcaster{}
		headTracker = &headtracker.NullTracker{}
	} else {
		headBroadcaster = headtracker.NewHeadBroadcaster()
		orm := headtracker.NewORM(store.DB)
		headTracker = headtracker.NewHeadTracker(headTrackerLogger, ethClient, cfg, orm, headBroadcaster)
	}

	var runExecutor services.RunExecutor
	var runQueue services.RunQueue
	var runManager services.RunManager
	var jobSubscriber services.JobSubscriber
	if cfg.EnableLegacyJobPipeline() {
		runExecutor = services.NewRunExecutor(store, ethClient, keyStore, statsPusher)
		runQueue = services.NewRunQueue(runExecutor)
		runManager = services.NewRunManager(runQueue, cfg, store.ORM, statsPusher, store.Clock)
		jobSubscriber = services.NewJobSubscriber(store, runManager, ethClient)
	} else {
		runExecutor = &services.NullRunExecutor{}
		runQueue = &services.NullRunQueue{}
		runManager = &services.NullRunManager{}
		jobSubscriber = &services.NullJobSubscriber{}
	}

	eventBroadcaster := postgres.NewEventBroadcaster(cfg.DatabaseURL(), cfg.DatabaseListenerMinReconnectInterval(), cfg.DatabaseListenerMaxReconnectDuration())
	subservices = append(subservices, eventBroadcaster)

	var txManager bulletprooftxmanager.TxManager
	var logBroadcaster log.Broadcaster
	if cfg.EthereumDisabled() {
		txManager = &bulletprooftxmanager.NullTxManager{ErrMsg: "TxManager is not running because Ethereum is disabled"}
		logBroadcaster = &log.NullBroadcaster{ErrMsg: "LogBroadcaster is not running because Ethereum is disabled"}
	} else {
		// Highest seen head height is used as part of the start of LogBroadcaster backfill range
		highestSeenHead, err2 := headTracker.HighestSeenHeadFromDB()
		if err2 != nil {
			return nil, err2
		}

		logBroadcaster = log.NewBroadcaster(log.NewORM(store.DB), ethClient, cfg, highestSeenHead)
		txManager = bulletprooftxmanager.NewBulletproofTxManager(store.DB, ethClient, cfg, keyStore.Eth(), advisoryLocker, eventBroadcaster)
		subservices = append(subservices, logBroadcaster, txManager)
	}

	fluxMonitor := fluxmonitor.New(store, keyStore.Eth(), runManager, logBroadcaster, ethClient)

	subservices = append(subservices,
		fluxMonitor,
		jobSubscriber,
	)

	var balanceMonitor services.BalanceMonitor
	if cfg.BalanceMonitorEnabled() {
		balanceMonitor = services.NewBalanceMonitor(store.DB, ethClient, keyStore.Eth())
	} else {
		balanceMonitor = &services.NullBalanceMonitor{}
	}
	subservices = append(subservices, balanceMonitor)

	promReporter := services.NewPromReporter(store.MustSQLDB())
	subservices = append(subservices, promReporter)

	var (
		pipelineORM    = pipeline.NewORM(store.DB)
		pipelineRunner = pipeline.NewRunner(pipelineORM, cfg, ethClient, keyStore.Eth(), keyStore.VRF(), txManager)
		jobORM         = job.NewORM(store.ORM.DB, cfg, pipelineORM, eventBroadcaster, advisoryLocker)
	)

	var (
		delegates = map[job.Type]job.Delegate{
			job.DirectRequest: directrequest.NewDelegate(
				logBroadcaster,
				pipelineRunner,
				pipelineORM,
				ethClient,
				store.DB,
				cfg,
			),
			job.Keeper: keeper.NewDelegate(store.DB, txManager, jobORM, pipelineRunner, ethClient, headBroadcaster, logBroadcaster, cfg),
			job.VRF: vrf.NewDelegate(
				store.DB,
				txManager,
				keyStore,
				pipelineRunner,
				pipelineORM,
				logBroadcaster,
				headBroadcaster,
				ethClient,
				cfg),
		}
	)

	// Flux monitor requires ethereum just to boot, silence errors with a null delegate
	if cfg.EthereumDisabled() {
		delegates[job.FluxMonitor] = &job.NullDelegate{Type: job.FluxMonitor}
	} else if cfg.Dev() || cfg.FeatureFluxMonitorV2() {
		delegates[job.FluxMonitor] = fluxmonitorv2.NewDelegate(
			txManager,
			keyStore.Eth(),
			jobORM,
			pipelineORM,
			pipelineRunner,
			store.DB,
			ethClient,
			logBroadcaster,
			fluxmonitorv2.Config{
				DefaultHTTPTimeout:             cfg.DefaultHTTPTimeout().Duration(),
				FlagsContractAddress:           cfg.FlagsContractAddress(),
				MinContractPayment:             cfg.MinimumContractPayment(),
				EthGasLimit:                    cfg.EthGasLimitDefault(),
				EthMaxQueuedTransactions:       cfg.EthMaxQueuedTransactions(),
				FMDefaultTransactionQueueDepth: cfg.FMDefaultTransactionQueueDepth(),
			},
		)
	}

	if (cfg.Dev() && cfg.P2PListenPort() > 0) || cfg.FeatureOffchainReporting() {
		logger.Debug("Off-chain reporting enabled")
		concretePW := offchainreporting.NewSingletonPeerWrapper(keyStore.OCR(), cfg, store.DB)
		subservices = append(subservices, concretePW)
		delegates[job.OffchainReporting] = offchainreporting.NewDelegate(
			store.DB,
			txManager,
			jobORM,
			cfg,
			keyStore.OCR(),
			pipelineRunner,
			ethClient,
			logBroadcaster,
			concretePW,
			monitoringEndpoint,
			cfg.Chain(),
			headBroadcaster,
		)
	} else {
		logger.Debug("Off-chain reporting disabled")
	}

	externalInitiatorManager := webhook.NewExternalInitiatorManager(store.DB, utils.UnrestrictedClient)

	var webhookJobRunner webhook.JobRunner
	if cfg.Dev() || cfg.FeatureWebhookV2() {
		delegate := webhook.NewDelegate(pipelineRunner, externalInitiatorManager)
		delegates[job.Webhook] = delegate
		webhookJobRunner = delegate.WebhookJobRunner()
	}

	if cfg.Dev() || cfg.FeatureCronV2() {
		delegates[job.Cron] = cron.NewDelegate(pipelineRunner)
	}

	jobSpawner := job.NewSpawner(jobORM, cfg, delegates, gormTxm)
	subservices = append(subservices, jobSpawner, pipelineRunner, headBroadcaster)

	feedsORM := feeds.NewORM(store.DB)
	feedsService := feeds.NewService(feedsORM, gormTxm, jobSpawner, keyStore.CSA(), keyStore.Eth(), cfg)

	app := &ChainlinkApplication{
		ethClient:                ethClient,
		HeadBroadcaster:          headBroadcaster,
		TxManager:                txManager,
		JobSubscriber:            jobSubscriber,
		LogBroadcaster:           logBroadcaster,
		EventBroadcaster:         eventBroadcaster,
		jobORM:                   jobORM,
		jobSpawner:               jobSpawner,
		pipelineRunner:           pipelineRunner,
		pipelineORM:              pipelineORM,
		FluxMonitor:              fluxMonitor,
		FeedsService:             feedsService,
		StatsPusher:              statsPusher,
		Config:                   cfg,
		RunManager:               runManager,
		RunQueue:                 runQueue,
		webhookJobRunner:         webhookJobRunner,
		Scheduler:                services.NewScheduler(store, runManager),
		Store:                    store,
		KeyStore:                 keyStore,
		SessionReaper:            services.NewSessionReaper(store.DB, cfg),
		Exiter:                   os.Exit,
		ExternalInitiatorManager: externalInitiatorManager,
		shutdownSignal:           shutdownSignal,
		balanceMonitor:           balanceMonitor,
		explorerClient:           explorerClient,
		HealthChecker:            healthChecker,
		HeadTracker:              headTracker,
		logger:                   globalLogger,
		// NOTE: Can keep things clean by putting more things in subservices
		// instead of manually start/closing
		subservices: subservices,
	}

	headBroadcaster.Subscribe(logBroadcaster)
	headBroadcaster.Subscribe(txManager)
	headBroadcaster.Subscribe(promReporter)
	headBroadcaster.Subscribe(jobSubscriber)
	headBroadcaster.Subscribe(balanceMonitor)

	headBroadcaster.Subscribe(&httypes.HeadTrackableCallback{OnConnect: func() error {
		return runManager.ResumeAllPendingConnection()
	}})

	for _, onConnectCallback := range onConnectCallbacks {
		headBroadcaster.Subscribe(&httypes.HeadTrackableCallback{OnConnect: func() error {
			onConnectCallback(app)
			return nil
		}})
	}

	// Log Broadcaster waits for other services' registrations
	// until app.LogBroadcaster.DependentReady() call (see below)
	logBroadcaster.AddDependents(1)

	for _, service := range app.subservices {
		if err = app.HealthChecker.Register(reflect.TypeOf(service).String(), service); err != nil {
			return nil, err
		}
	}

	if err = app.HealthChecker.Register(reflect.TypeOf(headTracker).String(), headTracker); err != nil {
		return nil, err
	}

	return app, nil
}

// SetServiceLogger sets the Logger for a given service and stores the setting in the db
func (app *ChainlinkApplication) SetServiceLogger(ctx context.Context, serviceName string, level zapcore.Level) error {
	newL, err := app.logger.InitServiceLevelLogger(serviceName, level.String())
	if err != nil {
		return err
	}

	// TODO: Implement other service loggers
	switch serviceName {
	case logger.HeadTracker:
		app.HeadTracker.SetLogger(newL)
	case logger.FluxMonitor:
		app.FluxMonitor.SetLogger(newL)
	default:
		return fmt.Errorf("no service found with name: %s", serviceName)
	}

	return app.logger.Orm.SetServiceLogLevel(ctx, serviceName, level)
}

func setupConfig(cfg *config.Config, db *gorm.DB) {
	orm := config.NewORM(db)
	cfg.SetRuntimeStore(orm)

	if !cfg.P2PPeerIDIsSet() {
		var keys []p2pkey.EncryptedP2PKey
		err := db.Order("created_at asc, id asc").Find(&keys).Error
		if err != nil {
			logger.Warnw("Failed to load keys", "err", err)
		} else {
			if len(keys) > 0 {
				peerID := keys[0].PeerID
				logger.Debugw("P2P_PEER_ID was not set, using the first available key", "peerID", peerID.String())
				cfg.Set("P2P_PEER_ID", peerID)
				if len(keys) > 1 {
					logger.Warnf("Found more than one P2P key in the database, but no P2P_PEER_ID was specified. Defaulting to first key: %s. Please consider setting P2P_PEER_ID explicitly.", peerID.String())
				}
			}
		}
	}
}

// Start all necessary services. If successful, nil will be returned.  Also
// listens for interrupt signals from the operating system so that the
// application can be properly closed before the application exits.
func (app *ChainlinkApplication) Start() error {
	app.startStopMu.Lock()
	defer app.startStopMu.Unlock()
	if app.started {
		panic("application is already started")
	}

	sigs := make(chan os.Signal, 1)
	signal.Notify(sigs, syscall.SIGINT, syscall.SIGTERM)
	go func() {
		select {
		case <-sigs:
		case <-app.shutdownSignal.Wait():
		}
		logger.ErrorIf(app.Stop())
		app.Exiter(0)
	}()

	// EthClient must be dialed first because it is required in subtasks
	if err := app.ethClient.Dial(context.Background()); err != nil {
		return err
	}

	if err := app.Store.Start(); err != nil {
		return err
	}

	if err := app.RunQueue.Start(); err != nil {
		return err
	}

	if err := app.RunManager.ResumeAllInProgress(); err != nil {
		return err
	}

	if err := app.FeedsService.Start(); err != nil {
		logger.Infof("[Feeds Service] %v", err)
	}

	for _, subservice := range app.subservices {
		logger.Debugw("Starting service...", "serviceType", reflect.TypeOf(subservice))
		if err := subservice.Start(); err != nil {
			return err
		}
	}

	// Log Broadcaster fully starts after all initial Register calls are done from other starting services
	// to make sure the initial backfill covers those subscribers.
	app.LogBroadcaster.DependentReady()

	// HeadTracker deliberately started afterwards since several tasks are
	// registered as callbacks and it's sensible to have started them before
	// calling the first OnNewHead
	// For example:
	// RunManager.ResumeAllInProgress since it Connects JobSubscriber
	// which leads to writes of JobRuns RunStatus to the db.
	// https://www.pivotaltracker.com/story/show/162230780
	if err := app.HeadTracker.Start(); err != nil {
		return err
	}

	if err := app.Scheduler.Start(); err != nil {
		return err
	}

	// Start HealthChecker last, so that the other services had the chance to
	// start enough to immediately pass the readiness check.
	if err := app.HealthChecker.Start(); err != nil {
		return err
	}

	app.started = true

	return nil
}

func (app *ChainlinkApplication) StopIfStarted() error {
	app.startStopMu.Lock()
	defer app.startStopMu.Unlock()
	if app.started {
		return app.stop()
	}
	return nil
}

// Stop allows the application to exit by halting schedules, closing
// logs, and closing the DB connection.
func (app *ChainlinkApplication) Stop() error {
	app.startStopMu.Lock()
	defer app.startStopMu.Unlock()
	return app.stop()
}

func (app *ChainlinkApplication) stop() error {
	if !app.started {
		panic("application is already stopped")
	}
	var merr error
	app.shutdownOnce.Do(func() {
		defer func() {
			if err := logger.Sync(); err != nil {
				if stderr.Unwrap(err).Error() != os.ErrInvalid.Error() &&
					stderr.Unwrap(err).Error() != "inappropriate ioctl for device" &&
					stderr.Unwrap(err).Error() != "bad file descriptor" {
					merr = multierr.Append(merr, err)
				}
			}
		}()
		logger.Info("Gracefully exiting...")

		// Stop services in the reverse order from which they were started

		logger.Debug("Stopping Scheduler...")
		merr = multierr.Append(merr, app.Scheduler.Stop())

		logger.Debug("Stopping HeadTracker...")
		merr = multierr.Append(merr, app.HeadTracker.Stop())

		for i := len(app.subservices) - 1; i >= 0; i-- {
			service := app.subservices[i]
			logger.Debugw("Closing service...", "serviceType", reflect.TypeOf(service))
			merr = multierr.Append(merr, service.Close())
		}

		logger.Debug("Closing RunQueue...")
		merr = multierr.Append(merr, app.RunQueue.Close())
		logger.Debug("Stopping SessionReaper...")
		merr = multierr.Append(merr, app.SessionReaper.Stop())
		logger.Debug("Closing Store...")
		merr = multierr.Append(merr, app.Store.Close())
		logger.Debug("Closing HealthChecker...")
		merr = multierr.Append(merr, app.HealthChecker.Close())
		logger.Debug("Closing Feeds Service...")
		merr = multierr.Append(merr, app.FeedsService.Close())

		logger.Info("Exited all services")

		app.started = false
	})
	return merr
}

// GetStore returns the pointer to the store for the ChainlinkApplication.
func (app *ChainlinkApplication) GetStore() *strpkg.Store {
	return app.Store
}

func (app *ChainlinkApplication) GetEthClient() eth.Client {
	return app.ethClient
}

func (app *ChainlinkApplication) GetConfig() *config.Config {
	return app.Config
}

func (app *ChainlinkApplication) GetKeyStore() *keystore.Master {
	return app.KeyStore
}

func (app *ChainlinkApplication) GetLogger() *logger.Logger {
	return app.logger
}

func (app *ChainlinkApplication) GetHealthChecker() health.Checker {
	return app.HealthChecker
}

func (app *ChainlinkApplication) JobSpawner() job.Spawner {
	return app.jobSpawner
}

func (app *ChainlinkApplication) JobORM() job.ORM {
	return app.jobORM
}

func (app *ChainlinkApplication) PipelineORM() pipeline.ORM {
	return app.pipelineORM
}

func (app *ChainlinkApplication) GetExternalInitiatorManager() webhook.ExternalInitiatorManager {
	return app.ExternalInitiatorManager
}

func (app *ChainlinkApplication) GetHeadBroadcaster() httypes.HeadBroadcasterRegistry {
	return app.HeadBroadcaster
}

func (app *ChainlinkApplication) GetStatsPusher() synchronization.StatsPusher {
	return app.StatsPusher
}

// WakeSessionReaper wakes up the reaper to do its reaping.
func (app *ChainlinkApplication) WakeSessionReaper() {
	app.SessionReaper.WakeUp()
}

// AddJob adds a job to the store and the scheduler. If there was
// an error from adding the job to the store, the job will not be
// added to the scheduler.
func (app *ChainlinkApplication) AddJob(job models.JobSpec) error {
	err := app.Store.CreateJob(&job)
	if err != nil {
		return err
	}

	app.Scheduler.AddJob(job)
	logger.ErrorIf(app.FluxMonitor.AddJob(job))
	logger.ErrorIf(app.JobSubscriber.AddJob(job, nil))
	return nil
}

func (app *ChainlinkApplication) AddJobV2(ctx context.Context, j job.Job, name null.String) (job.Job, error) {
	return app.jobSpawner.CreateJob(ctx, j, name)
}

func (app *ChainlinkApplication) DeleteJobV2(ctx context.Context, jobID int32) error {
	return app.jobSpawner.DeleteJob(ctx, jobID)
}

func (app *ChainlinkApplication) RunWebhookJobV2(ctx context.Context, jobUUID uuid.UUID, requestBody string, meta pipeline.JSONSerializable) (int64, error) {
	return app.webhookJobRunner.RunJob(ctx, jobUUID, requestBody, meta)
}

// Only used for local testing, not supported by the UI.
func (app *ChainlinkApplication) RunJobV2(
	ctx context.Context,
	jobID int32,
	meta map[string]interface{},
) (int64, error) {
	if !app.Store.Config.Dev() {
		return 0, errors.New("manual job runs only supported in dev mode - export CHAINLINK_DEV=true to use")
	}
	jb, err := app.jobORM.FindJob(ctx, jobID)
	if err != nil {
		return 0, errors.Wrapf(err, "job ID %v", jobID)
	}
	var runID int64

	// Some jobs are special in that they do not have a task graph.
	isBootstrap := jb.Type == job.OffchainReporting && jb.OffchainreportingOracleSpec != nil && jb.OffchainreportingOracleSpec.IsBootstrapPeer
	if jb.Type.RequiresPipelineSpec() || !isBootstrap {
		var vars map[string]interface{}
		var saveTasks bool
		if jb.Type == job.VRF {
			saveTasks = true
			// Create a dummy log to trigger a run
			testLog := types.Log{
				Data: bytes.Join([][]byte{
					jb.VRFSpec.PublicKey.MustHash().Bytes(),  // key hash
					common.BigToHash(big.NewInt(42)).Bytes(), // seed
					utils.NewHash().Bytes(),                  // sender
					utils.NewHash().Bytes(),                  // fee
					utils.NewHash().Bytes()},                 // requestID
					[]byte{}),
				Topics:      []common.Hash{{}, jb.ExternalIDEncodeBytesToTopic()}, // jobID BYTES
				TxHash:      utils.NewHash(),
				BlockNumber: 10,
				BlockHash:   utils.NewHash(),
			}
			vars = map[string]interface{}{
				"jobSpec": map[string]interface{}{
					"databaseID":    jb.ID,
					"externalJobID": jb.ExternalJobID,
					"name":          jb.Name.ValueOrZero(),
					"publicKey":     jb.VRFSpec.PublicKey[:],
				},
				"jobRun": map[string]interface{}{
					"meta":           meta,
					"logBlockHash":   testLog.BlockHash[:],
					"logBlockNumber": testLog.BlockNumber,
					"logTxHash":      testLog.TxHash,
					"logTopics":      testLog.Topics,
					"logData":        testLog.Data,
				},
			}
		} else {
			vars = map[string]interface{}{
				"jobRun": map[string]interface{}{
					"meta": meta,
				},
			}
		}
		runID, _, err = app.pipelineRunner.ExecuteAndInsertFinishedRun(ctx, *jb.PipelineSpec, pipeline.NewVarsFrom(vars), *logger.Default, saveTasks)
	} else {
		// This is a weird situation, even if a job doesn't have a pipeline it needs a pipeline_spec_id in order to insert the run
		// TODO: Once all jobs have a pipeline this can be removed
		// See: https://app.clubhouse.io/chainlinklabs/story/6065/hook-keeper-up-to-use-tasks-in-the-pipeline
		runID, err = app.pipelineRunner.TestInsertFinishedRun(app.Store.DB.WithContext(ctx), jb.ID, jb.Name.String, jb.Type.String(), jb.PipelineSpecID)
	}
	return runID, err
}

func (app *ChainlinkApplication) ResumeJobV2(
	ctx context.Context,
	run *pipeline.Run,
) (bool, error) {
	return app.pipelineRunner.Run(ctx, run, *logger.Default, false)
}

// ArchiveJob silences the job from the system, preventing future job runs.
// It is idempotent and can be run as many times as you like.
func (app *ChainlinkApplication) ArchiveJob(ID models.JobID) error {
	err := app.JobSubscriber.RemoveJob(ID)
	if err != nil {
		logger.Warnw("Error removing job from JobSubscriber", "error", err)
	}
	app.FluxMonitor.RemoveJob(ID)

	if err = app.ExternalInitiatorManager.DeleteJob(ID); err != nil {
		err = errors.Wrapf(err, "failed to delete job with id %s from external initiator", ID)
	}
	return multierr.Combine(err, app.Store.ArchiveJob(ID))
}

// AddServiceAgreement adds a Service Agreement which includes a job that needs
// to be scheduled.
func (app *ChainlinkApplication) AddServiceAgreement(sa *models.ServiceAgreement) error {
	err := app.Store.CreateServiceAgreement(sa)
	if err != nil {
		return err
	}

	app.Scheduler.AddJob(sa.JobSpec)

	// XXX: Add mechanism to asynchronously communicate when a job spec has
	// an ethereum interaction error.
	// https://www.pivotaltracker.com/story/show/170349568
	logger.ErrorIf(app.FluxMonitor.AddJob(sa.JobSpec))
	logger.ErrorIf(app.JobSubscriber.AddJob(sa.JobSpec, nil))
	return nil
}

func (app *ChainlinkApplication) GetFeedsService() feeds.Service {
	return app.FeedsService
}

// NewBox returns the packr.Box instance that holds the static assets to
// be delivered by the router.
func (app *ChainlinkApplication) NewBox() packr.Box {
	return packr.NewBox("../../../operator_ui/dist")
}

func (app *ChainlinkApplication) ReplayFromBlock(number uint64) error {

	app.LogBroadcaster.ReplayFromBlock(int64(number))

	return nil
}<|MERGE_RESOLUTION|>--- conflicted
+++ resolved
@@ -5,11 +5,8 @@
 	"context"
 	stderr "errors"
 	"fmt"
-<<<<<<< HEAD
 	ocrcommontypes "github.com/smartcontractkit/libocr/commontypes"
-=======
 	"math/big"
->>>>>>> b14af990
 	"os"
 	"os/signal"
 	"reflect"
