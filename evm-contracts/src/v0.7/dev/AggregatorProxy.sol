pragma solidity 0.7.0;

import "./ConfirmedOwner.sol";
import "../interfaces/AggregatorV2V3Interface.sol";

/**
 * @title A trusted proxy for updating where current answers are read from
 * @notice This contract provides a consistent address for the
 * CurrentAnwerInterface but delegates where it reads from to the owner, who is
 * trusted to update it.
 */
contract AggregatorProxy is AggregatorV2V3Interface, ConfirmedOwner {

  struct Phase {
    uint16 id;
    AggregatorV2V3Interface aggregator;
  }
  AggregatorV2V3Interface private s_proposedAggregator;
  mapping(uint16 => AggregatorV2V3Interface) private s_phaseAggregators;
  Phase private s_currentPhase;
  
  uint256 constant private PHASE_OFFSET = 64;
  uint256 constant private PHASE_SIZE = 16;
  uint256 constant private MAX_ID = 2**(PHASE_OFFSET+PHASE_SIZE) - 1;

<<<<<<< HEAD
  constructor(address aggregatorAddress) public ConfirmedOwner(msg.sender) {
=======
  event AggregatorProposed(address indexed current, address indexed proposed);
  event AggregatorConfirmed(address indexed previous, address indexed latest);

  constructor(address aggregatorAddress) public Owned(msg.sender) {
>>>>>>> bd970c34
    setAggregator(aggregatorAddress);
  }

  /**
   * @notice Reads the current answer from aggregator delegated to.
   *
   * @dev #[deprecated] Use latestRoundData instead. This does not error if no
   * answer has been reached, it will simply return 0. Either wait to point to
   * an already answered Aggregator or use the recommended latestRoundData
   * instead which includes better verification information.
   */
  function latestAnswer()
    public
    view
    virtual
    override
    returns (int256 answer)
  {
    return s_currentPhase.aggregator.latestAnswer();
  }

  /**
   * @notice Reads the last updated height from aggregator delegated to.
   *
   * @dev #[deprecated] Use latestRoundData instead. This does not error if no
   * answer has been reached, it will simply return 0. Either wait to point to
   * an already answered Aggregator or use the recommended latestRoundData
   * instead which includes better verification information.
   */
  function latestTimestamp()
    public
    view
    virtual
    override
    returns (uint256 updatedAt)
  {
    return s_currentPhase.aggregator.latestTimestamp();
  }

  /**
   * @notice get past rounds answers
   * @param roundId the answer number to retrieve the answer for
   *
   * @dev #[deprecated] Use getRoundData instead. This does not error if no
   * answer has been reached, it will simply return 0. Either wait to point to
   * an already answered Aggregator or use the recommended getRoundData
   * instead which includes better verification information.
   */
  function getAnswer(uint256 roundId)
    public
    view
    virtual
    override
    returns (int256 answer)
  {
    if (roundId > MAX_ID) return 0;

    (uint16 phaseId, uint64 aggregatorRoundId) = parseIds(roundId);
    AggregatorV2V3Interface aggregator = s_phaseAggregators[phaseId];
    if (address(aggregator) == address(0)) return 0;

    return aggregator.getAnswer(aggregatorRoundId);
  }

  /**
   * @notice get block timestamp when an answer was last updated
   * @param roundId the answer number to retrieve the updated timestamp for
   *
   * @dev #[deprecated] Use getRoundData instead. This does not error if no
   * answer has been reached, it will simply return 0. Either wait to point to
   * an already answered Aggregator or use the recommended getRoundData
   * instead which includes better verification information.
   */
  function getTimestamp(uint256 roundId)
    public
    view
    virtual
    override
    returns (uint256 updatedAt)
  {
    if (roundId > MAX_ID) return 0;

    (uint16 phaseId, uint64 aggregatorRoundId) = parseIds(roundId);
    AggregatorV2V3Interface aggregator = s_phaseAggregators[phaseId];
    if (address(aggregator) == address(0)) return 0;

    return aggregator.getTimestamp(aggregatorRoundId);
  }

  /**
   * @notice get the latest completed round where the answer was updated. This
   * ID includes the proxy's phase, to make sure round IDs increase even when
   * switching to a newly deployed aggregator.
   *
   * @dev #[deprecated] Use latestRoundData instead. This does not error if no
   * answer has been reached, it will simply return 0. Either wait to point to
   * an already answered Aggregator or use the recommended latestRoundData
   * instead which includes better verification information.
   */
  function latestRound()
    public
    view
    virtual
    override
    returns (uint256 roundId)
  {
    Phase memory phase = s_currentPhase; // cache storage reads
    return addPhase(phase.id, uint64(phase.aggregator.latestRound()));
  }

  /**
   * @notice get data about a round. Consumers are encouraged to check
   * that they're receiving fresh data by inspecting the updatedAt and
   * answeredInRound return values.
   * Note that different underlying implementations of AggregatorV3Interface
   * have slightly different semantics for some of the return values. Consumers
   * should determine what implementations they expect to receive
   * data from and validate that they can properly handle return data from all
   * of them.
   * @param roundId the requested round ID as presented through the proxy, this
   * is made up of the aggregator's round ID with the phase ID encoded in the
   * two highest order bytes
   * @return id is the round ID from the aggregator for which the data was
   * retrieved combined with an phase to ensure that round IDs get larger as
   * time moves forward.
   * @return answer is the answer for the given round
   * @return startedAt is the timestamp when the round was started.
   * (Only some AggregatorV3Interface implementations return meaningful values)
   * @return updatedAt is the timestamp when the round last was updated (i.e.
   * answer was last computed)
   * @return answeredInRound is the round ID of the round in which the answer
   * was computed.
   * (Only some AggregatorV3Interface implementations return meaningful values)
   * @dev Note that answer and updatedAt may change between queries.
   */
  function getRoundData(uint80 roundId)
    public
    view
    virtual
    override
    returns (
      uint80 id,
      int256 answer,
      uint256 startedAt,
      uint256 updatedAt,
      uint80 answeredInRound
    )
  {
    (uint16 phaseId, uint64 aggregatorRoundId) = parseIds(roundId);

    (
      uint80 id,
      int256 answer,
      uint256 startedAt,
      uint256 updatedAt,
      uint80 ansIn
    ) = s_phaseAggregators[phaseId].getRoundData(aggregatorRoundId);

    return addPhaseIds(id, answer, startedAt, updatedAt, ansIn, phaseId);
  }

  /**
   * @notice get data about the latest round. Consumers are encouraged to check
   * that they're receiving fresh data by inspecting the updatedAt and
   * answeredInRound return values.
   * Note that different underlying implementations of AggregatorV3Interface
   * have slightly different semantics for some of the return values. Consumers
   * should determine what implementations they expect to receive
   * data from and validate that they can properly handle return data from all
   * of them.
   * @return id is the round ID from the aggregator for which the data was
   * retrieved combined with an phase to ensure that round IDs get larger as
   * time moves forward.
   * @return answer is the answer for the given round
   * @return startedAt is the timestamp when the round was started.
   * (Only some AggregatorV3Interface implementations return meaningful values)
   * @return updatedAt is the timestamp when the round last was updated (i.e.
   * answer was last computed)
   * @return answeredInRound is the round ID of the round in which the answer
   * was computed.
   * (Only some AggregatorV3Interface implementations return meaningful values)
   * @dev Note that answer and updatedAt may change between queries.
   */
  function latestRoundData()
    public
    view
    virtual
    override
    returns (
      uint80 id,
      int256 answer,
      uint256 startedAt,
      uint256 updatedAt,
      uint80 answeredInRound
    )
  {
    Phase memory current = s_currentPhase; // cache storage reads

    (
      uint80 id,
      int256 answer,
      uint256 startedAt,
      uint256 updatedAt,
      uint80 ansIn
    ) = current.aggregator.latestRoundData();

    return addPhaseIds(id, answer, startedAt, updatedAt, ansIn, current.id);
  }

  /**
   * @notice Used if an aggregator contract has been proposed.
   * @param roundId the round ID to retrieve the round data for
   * @return id is the round ID for which data was retrieved
   * @return answer is the answer for the given round
   * @return startedAt is the timestamp when the round was started.
   * (Only some AggregatorV3Interface implementations return meaningful values)
   * @return updatedAt is the timestamp when the round last was updated (i.e.
   * answer was last computed)
   * @return answeredInRound is the round ID of the round in which the answer
   * was computed.
  */
  function proposedGetRoundData(uint80 roundId)
    public
    view
    virtual
    hasProposal()
    returns (
      uint80 id,
      int256 answer,
      uint256 startedAt,
      uint256 updatedAt,
      uint80 answeredInRound
    )
  {
    return s_proposedAggregator.getRoundData(roundId);
  }

  /**
   * @notice Used if an aggregator contract has been proposed.
   * @return id is the round ID for which data was retrieved
   * @return answer is the answer for the given round
   * @return startedAt is the timestamp when the round was started.
   * (Only some AggregatorV3Interface implementations return meaningful values)
   * @return updatedAt is the timestamp when the round last was updated (i.e.
   * answer was last computed)
   * @return answeredInRound is the round ID of the round in which the answer
   * was computed.
  */
  function proposedLatestRoundData()
    public
    view
    virtual
    hasProposal()
    returns (
      uint80 id,
      int256 answer,
      uint256 startedAt,
      uint256 updatedAt,
      uint80 answeredInRound
    )
  {
    return s_proposedAggregator.latestRoundData();
  }

  /**
   * @notice returns the current phase's aggregator address.
   */
  function aggregator()
    external
    view
    returns (address)
  {
    return address(s_currentPhase.aggregator);
  }

  /**
   * @notice returns the current phase's ID.
   */
  function phaseId()
    external
    view
    returns (uint16)
  {
    return s_currentPhase.id;
  }

  /**
   * @notice represents the number of decimals the aggregator responses represent.
   */
  function decimals()
    external
    view
    override
    returns (uint8)
  {
    return s_currentPhase.aggregator.decimals();
  }

  /**
   * @notice the version number representing the type of aggregator the proxy
   * points to.
   */
  function version()
    external
    view
    override
    returns (uint256)
  {
    return s_currentPhase.aggregator.version();
  }

  /**
   * @notice returns the description of the aggregator the proxy points to.
   */
  function description()
    external
    view
    override
    returns (string memory)
  {
    return s_currentPhase.aggregator.description();
  }

  /**
   * @notice returns the current proposed aggregator
   */
  function proposedAggregator()
    external
    view
    returns (address)
  {
    return address(s_proposedAggregator);
  }

  /**
   * @notice return a phase aggregator using the phaseId
   *
   * @param phaseId uint16
   */
  function phaseAggregators(uint16 phaseId)
    external
    view
    returns (address)
  {
    return address(s_phaseAggregators[phaseId]);
  }

  /**
   * @notice Allows the owner to propose a new address for the aggregator
   * @param aggregatorAddress The new address for the aggregator contract
   */
  function proposeAggregator(address aggregatorAddress)
    external
    onlyOwner()
  {
    s_proposedAggregator = AggregatorV2V3Interface(aggregatorAddress);
    emit AggregatorProposed(address(s_currentPhase.aggregator), aggregatorAddress);
  }

  /**
   * @notice Allows the owner to confirm and change the address
   * to the proposed aggregator
   * @dev Reverts if the given address doesn't match what was previously
   * proposed
   * @param aggregatorAddress The new address for the aggregator contract
   */
  function confirmAggregator(address aggregatorAddress)
    external
    onlyOwner()
  {
    require(aggregatorAddress == address(s_proposedAggregator), "Invalid proposed aggregator");
    address previousAggregator = address(s_currentPhase.aggregator);
    delete s_proposedAggregator;
    setAggregator(aggregatorAddress);
    emit AggregatorConfirmed(previousAggregator, aggregatorAddress);
  }


  /*
   * Internal
   */

  function setAggregator(address aggregatorAddress)
    internal
  {
    uint16 id = s_currentPhase.id + 1;
    s_currentPhase = Phase(id, AggregatorV2V3Interface(aggregatorAddress));
    s_phaseAggregators[id] = AggregatorV2V3Interface(aggregatorAddress);
  }

  function addPhase(
    uint16 phase,
    uint64 originalId
  )
    internal
    view
    returns (uint80)
  {
    return uint80(uint256(phase) << PHASE_OFFSET | originalId);
  }

  function parseIds(
    uint256 roundId
  )
    internal
    view
    returns (uint16, uint64)
  {
    uint16 phaseId = uint16(roundId >> PHASE_OFFSET);
    uint64 aggregatorRoundId = uint64(roundId);

    return (phaseId, aggregatorRoundId);
  }

  function addPhaseIds(
      uint80 roundId,
      int256 answer,
      uint256 startedAt,
      uint256 updatedAt,
      uint80 answeredInRound,
      uint16 phaseId
  )
    internal
    view
    returns (uint80, int256, uint256, uint256, uint80)
  {
    return (
      addPhase(phaseId, uint64(roundId)),
      answer,
      startedAt,
      updatedAt,
      addPhase(phaseId, uint64(answeredInRound))
    );
  }

  /*
   * Modifiers
   */

  modifier hasProposal() {
    require(address(s_proposedAggregator) != address(0), "No proposed aggregator present");
    _;
  }

}<|MERGE_RESOLUTION|>--- conflicted
+++ resolved
@@ -23,14 +23,10 @@
   uint256 constant private PHASE_SIZE = 16;
   uint256 constant private MAX_ID = 2**(PHASE_OFFSET+PHASE_SIZE) - 1;
 
-<<<<<<< HEAD
-  constructor(address aggregatorAddress) public ConfirmedOwner(msg.sender) {
-=======
   event AggregatorProposed(address indexed current, address indexed proposed);
   event AggregatorConfirmed(address indexed previous, address indexed latest);
 
-  constructor(address aggregatorAddress) public Owned(msg.sender) {
->>>>>>> bd970c34
+  constructor(address aggregatorAddress) public ConfirmedOwner(msg.sender) {
     setAggregator(aggregatorAddress);
   }
 
